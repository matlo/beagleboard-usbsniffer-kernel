--- conflicted
+++ resolved
@@ -48,8 +48,6 @@
 #include "mmc-twl4030.h"
 #include "pm.h"
 
-<<<<<<< HEAD
-=======
 /* MPU speeds */
 #define S600M   600000000
 #define S550M   550000000
@@ -108,7 +106,6 @@
 
 #define CONFIG_DISABLE_HFCLK 1
 
->>>>>>> ba32d957
 #define SDP3430_TS_GPIO_IRQ_SDPV1	3
 #define SDP3430_TS_GPIO_IRQ_SDPV2	2
 
