/*
 * OMAP3 Power Management Routines
 *
 * Copyright (C) 2006-2008 Nokia Corporation
 * Tony Lindgren <tony@atomide.com>
 * Jouni Hogander
 *
 * Copyright (C) 2007 Texas Instruments, Inc.
 * Rajendra Nayak <rnayak@ti.com>
 *
 * Copyright (C) 2005 Texas Instruments, Inc.
 * Richard Woodruff <r-woodruff2@ti.com>
 *
 * Based on pm.c for omap1
 *
 * This program is free software; you can redistribute it and/or modify
 * it under the terms of the GNU General Public License version 2 as
 * published by the Free Software Foundation.
 */

#include <linux/pm.h>
#include <linux/suspend.h>
#include <linux/interrupt.h>
#include <linux/module.h>
#include <linux/list.h>
#include <linux/err.h>
#include <linux/gpio.h>
#include <linux/clk.h>
#include <linux/delay.h>
#include <linux/slab.h>

#include <plat/sram.h>
#include <plat/clockdomain.h>
#include <plat/powerdomain.h>
#include <plat/control.h>
#include <plat/serial.h>
#include <plat/sdrc.h>
#include <plat/prcm.h>
#include <plat/gpmc.h>
#include <plat/dma.h>
#include <plat/dmtimer.h>
#include <plat/usb.h>

#include <asm/tlbflush.h>

#include "cm.h"
#include "cm-regbits-34xx.h"
#include "prm-regbits-34xx.h"

#include "prm.h"
#include "pm.h"
#include "sdrc.h"

/* Scratchpad offsets */
#define OMAP343X_TABLE_ADDRESS_OFFSET	   0x31
#define OMAP343X_TABLE_VALUE_OFFSET	   0x30
#define OMAP343X_CONTROL_REG_VALUE_OFFSET  0x32

u32 enable_off_mode;
u32 sleep_while_idle;
u32 wakeup_timer_seconds;
<<<<<<< HEAD
u32 wakeup_timer_milliseconds;
=======
u32 voltage_off_while_idle;
>>>>>>> 1b7c1899

struct power_state {
	struct powerdomain *pwrdm;
	u32 next_state;
#ifdef CONFIG_SUSPEND
	u32 saved_state;
#endif
	struct list_head node;
};

static LIST_HEAD(pwrst_list);

static void (*_omap_sram_idle)(u32 *addr, int save_state);

static int (*_omap_save_secure_sram)(u32 *addr);

static struct powerdomain *mpu_pwrdm, *neon_pwrdm;
static struct powerdomain *core_pwrdm, *per_pwrdm;
static struct powerdomain *cam_pwrdm;

static struct prm_setup_vc prm_setup = {
	.clksetup = 0xff,
	.voltsetup_time1 = 0xfff,
	.voltsetup_time2 = 0xfff,
	.voltoffset = 0xff,
	.voltsetup2 = 0xff,
	.vdd0_on = 0x30,	/* 1.2v */
	.vdd0_onlp = 0x20,	/* 1.0v */
	.vdd0_ret = 0x1e,	/* 0.975v */
	.vdd0_off = 0x00,	/* 0.6v */
	.vdd1_on = 0x2c,	/* 1.15v */
	.vdd1_onlp = 0x20,	/* 1.0v */
	.vdd1_ret = 0x1e,	/* .975v */
	.vdd1_off = 0x00,	/* 0.6v */
};

static inline void omap3_per_save_context(void)
{
	omap_gpio_save_context();
}

static inline void omap3_per_restore_context(void)
{
	omap_gpio_restore_context();
}

static void omap3_enable_io_chain(void)
{
	int timeout = 0;

	if (omap_rev() >= OMAP3430_REV_ES3_1) {
		prm_set_mod_reg_bits(OMAP3430_EN_IO_CHAIN, WKUP_MOD, PM_WKEN);
		/* Do a readback to assure write has been done */
		prm_read_mod_reg(WKUP_MOD, PM_WKEN);

		while (!(prm_read_mod_reg(WKUP_MOD, PM_WKST) &
			 OMAP3430_ST_IO_CHAIN)) {
			timeout++;
			if (timeout > 1000) {
				printk(KERN_ERR "Wake up daisy chain "
				       "activation failed.\n");
				return;
			}
			prm_set_mod_reg_bits(OMAP3430_ST_IO_CHAIN,
					     WKUP_MOD, PM_WKST);
		}
	}
}

static void omap3_disable_io_chain(void)
{
	if (omap_rev() >= OMAP3430_REV_ES3_1)
		prm_clear_mod_reg_bits(OMAP3430_EN_IO_CHAIN, WKUP_MOD, PM_WKEN);
}

static void omap3_core_save_context(void)
{
	u32 control_padconf_off;

	/* Save the padconf registers */
	control_padconf_off = omap_ctrl_readl(OMAP343X_CONTROL_PADCONF_OFF);
	control_padconf_off |= START_PADCONF_SAVE;
	omap_ctrl_writel(control_padconf_off, OMAP343X_CONTROL_PADCONF_OFF);
	/* wait for the save to complete */
	while (!(omap_ctrl_readl(OMAP343X_CONTROL_GENERAL_PURPOSE_STATUS)
			& PADCONF_SAVE_DONE))
		udelay(1);

	/*
	 * Force write last pad into memory, as this can fail in some
	 * cases according to erratas 1.157, 1.185
	 */
	omap_ctrl_writel(omap_ctrl_readl(OMAP343X_PADCONF_ETK_D14),
		OMAP343X_CONTROL_MEM_WKUP + 0x2a0);

	/* Save the Interrupt controller context */
	omap_intc_save_context();
	/* Save the GPMC context */
	omap3_gpmc_save_context();
	/* Save the system control module context, padconf already save above*/
	omap3_control_save_context();
	omap_dma_global_context_save();
}

static void omap3_core_restore_context(void)
{
	/* Restore the control module context, padconf restored by h/w */
	omap3_control_restore_context();
	/* Restore the GPMC context */
	omap3_gpmc_restore_context();
	/* Restore the interrupt controller context */
	omap_intc_restore_context();
	omap_dma_global_context_restore();
}

/*
 * FIXME: This function should be called before entering off-mode after
 * OMAP3 secure services have been accessed. Currently it is only called
 * once during boot sequence, but this works as we are not using secure
 * services.
 */
static void omap3_save_secure_ram_context(u32 target_mpu_state)
{
	u32 ret;

	if (omap_type() != OMAP2_DEVICE_TYPE_GP) {
		/*
		 * MPU next state must be set to POWER_ON temporarily,
		 * otherwise the WFI executed inside the ROM code
		 * will hang the system.
		 */
		pwrdm_set_next_pwrst(mpu_pwrdm, PWRDM_POWER_ON);
		ret = _omap_save_secure_sram((u32 *)
				__pa(omap3_secure_ram_storage));
		pwrdm_set_next_pwrst(mpu_pwrdm, target_mpu_state);
		/* Following is for error tracking, it should not happen */
		if (ret) {
			printk(KERN_ERR "save_secure_sram() returns %08x\n",
				ret);
			while (1)
				;
		}
	}
}

/*
 * PRCM Interrupt Handler Helper Function
 *
 * The purpose of this function is to clear any wake-up events latched
 * in the PRCM PM_WKST_x registers. It is possible that a wake-up event
 * may occur whilst attempting to clear a PM_WKST_x register and thus
 * set another bit in this register. A while loop is used to ensure
 * that any peripheral wake-up events occurring while attempting to
 * clear the PM_WKST_x are detected and cleared.
 */
static int prcm_clear_mod_irqs(s16 module, u8 regs)
{
	u32 wkst, fclk, iclk, clken;
	u16 wkst_off = (regs == 3) ? OMAP3430ES2_PM_WKST3 : PM_WKST1;
	u16 fclk_off = (regs == 3) ? OMAP3430ES2_CM_FCLKEN3 : CM_FCLKEN1;
	u16 iclk_off = (regs == 3) ? CM_ICLKEN3 : CM_ICLKEN1;
	u16 grpsel_off = (regs == 3) ?
		OMAP3430ES2_PM_MPUGRPSEL3 : OMAP3430_PM_MPUGRPSEL;
	int c = 0;

	wkst = prm_read_mod_reg(module, wkst_off);
	wkst &= prm_read_mod_reg(module, grpsel_off);
	if (wkst) {
		iclk = cm_read_mod_reg(module, iclk_off);
		fclk = cm_read_mod_reg(module, fclk_off);
		while (wkst) {
			clken = wkst;
			cm_set_mod_reg_bits(clken, module, iclk_off);
			/*
			 * For USBHOST, we don't know whether HOST1 or
			 * HOST2 woke us up, so enable both f-clocks
			 */
			if (module == OMAP3430ES2_USBHOST_MOD)
				clken |= 1 << OMAP3430ES2_EN_USBHOST2_SHIFT;
			cm_set_mod_reg_bits(clken, module, fclk_off);
			prm_write_mod_reg(wkst, module, wkst_off);
			wkst = prm_read_mod_reg(module, wkst_off);
			c++;
		}
		cm_write_mod_reg(iclk, module, iclk_off);
		cm_write_mod_reg(fclk, module, fclk_off);
	}

	return c;
}

static int _prcm_int_handle_wakeup(void)
{
	int c;

	c = prcm_clear_mod_irqs(WKUP_MOD, 1);
	c += prcm_clear_mod_irqs(CORE_MOD, 1);
	c += prcm_clear_mod_irqs(OMAP3430_PER_MOD, 1);
	if (omap_rev() > OMAP3430_REV_ES1_0) {
		c += prcm_clear_mod_irqs(CORE_MOD, 3);
		c += prcm_clear_mod_irqs(OMAP3430ES2_USBHOST_MOD, 1);
	}

	return c;
}

/*
 * PRCM Interrupt Handler
 *
 * The PRM_IRQSTATUS_MPU register indicates if there are any pending
 * interrupts from the PRCM for the MPU. These bits must be cleared in
 * order to clear the PRCM interrupt. The PRCM interrupt handler is
 * implemented to simply clear the PRM_IRQSTATUS_MPU in order to clear
 * the PRCM interrupt. Please note that bit 0 of the PRM_IRQSTATUS_MPU
 * register indicates that a wake-up event is pending for the MPU and
 * this bit can only be cleared if the all the wake-up events latched
 * in the various PM_WKST_x registers have been cleared. The interrupt
 * handler is implemented using a do-while loop so that if a wake-up
 * event occurred during the processing of the prcm interrupt handler
 * (setting a bit in the corresponding PM_WKST_x register and thus
 * preventing us from clearing bit 0 of the PRM_IRQSTATUS_MPU register)
 * this would be handled.
 */
static irqreturn_t prcm_interrupt_handler (int irq, void *dev_id)
{
	u32 irqenable_mpu, irqstatus_mpu;
	int c = 0;

	irqenable_mpu = prm_read_mod_reg(OCP_MOD,
					 OMAP3_PRM_IRQENABLE_MPU_OFFSET);
	irqstatus_mpu = prm_read_mod_reg(OCP_MOD,
					 OMAP3_PRM_IRQSTATUS_MPU_OFFSET);
	irqstatus_mpu &= irqenable_mpu;

	do {
		if (irqstatus_mpu & (OMAP3430_WKUP_ST | OMAP3430_IO_ST)) {
			c = _prcm_int_handle_wakeup();

			/*
			 * Is the MPU PRCM interrupt handler racing with the
			 * IVA2 PRCM interrupt handler ?
			 */
			WARN(c == 0, "prcm: WARNING: PRCM indicated MPU wakeup "
			     "but no wakeup sources are marked\n");
		} else {
			/* XXX we need to expand our PRCM interrupt handler */
			WARN(1, "prcm: WARNING: PRCM interrupt received, but "
			     "no code to handle it (%08x)\n", irqstatus_mpu);
		}

		prm_write_mod_reg(irqstatus_mpu, OCP_MOD,
					OMAP3_PRM_IRQSTATUS_MPU_OFFSET);

		irqstatus_mpu = prm_read_mod_reg(OCP_MOD,
					OMAP3_PRM_IRQSTATUS_MPU_OFFSET);
		irqstatus_mpu &= irqenable_mpu;

	} while (irqstatus_mpu);

	return IRQ_HANDLED;
}

static void restore_control_register(u32 val)
{
	__asm__ __volatile__ ("mcr p15, 0, %0, c1, c0, 0" : : "r" (val));
}

/* Function to restore the table entry that was modified for enabling MMU */
static void restore_table_entry(void)
{
	u32 *scratchpad_address;
	u32 previous_value, control_reg_value;
	u32 *address;

	scratchpad_address = OMAP2_L4_IO_ADDRESS(OMAP343X_SCRATCHPAD);

	/* Get address of entry that was modified */
	address = (u32 *)__raw_readl(scratchpad_address +
				     OMAP343X_TABLE_ADDRESS_OFFSET);
	/* Get the previous value which needs to be restored */
	previous_value = __raw_readl(scratchpad_address +
				     OMAP343X_TABLE_VALUE_OFFSET);
	address = __va(address);
	*address = previous_value;
	flush_tlb_all();
	control_reg_value = __raw_readl(scratchpad_address
					+ OMAP343X_CONTROL_REG_VALUE_OFFSET);
	/* This will enable caches and prediction */
	restore_control_register(control_reg_value);
}

void omap_sram_idle(void)
{
	/* Variable to tell what needs to be saved and restored
	 * in omap_sram_idle*/
	/* save_state = 0 => Nothing to save and restored */
	/* save_state = 1 => Only L1 and logic lost */
	/* save_state = 2 => Only L2 lost */
	/* save_state = 3 => L1, L2 and logic lost */
	int save_state = 0;
	int mpu_next_state = PWRDM_POWER_ON;
	int per_next_state = PWRDM_POWER_ON;
	int core_next_state = PWRDM_POWER_ON;
	int core_prev_state, per_prev_state;
	u32 sdrc_pwr = 0;
	int per_state_modified = 0;

	if (!_omap_sram_idle)
		return;

	pwrdm_clear_all_prev_pwrst(mpu_pwrdm);
	pwrdm_clear_all_prev_pwrst(neon_pwrdm);
	pwrdm_clear_all_prev_pwrst(core_pwrdm);
	pwrdm_clear_all_prev_pwrst(per_pwrdm);

	mpu_next_state = pwrdm_read_next_pwrst(mpu_pwrdm);
	switch (mpu_next_state) {
	case PWRDM_POWER_ON:
	case PWRDM_POWER_RET:
		/* No need to save context */
		save_state = 0;
		break;
	case PWRDM_POWER_OFF:
		save_state = 3;
		break;
	default:
		/* Invalid state */
		printk(KERN_ERR "Invalid mpu state in sram_idle\n");
		return;
	}

	pwrdm_pre_transition();

	/* NEON control */
	if (pwrdm_read_pwrst(neon_pwrdm) == PWRDM_POWER_ON)
		pwrdm_set_next_pwrst(neon_pwrdm, mpu_next_state);

	/* Enable IO-PAD and IO-CHAIN wakeups */
	per_next_state = pwrdm_read_next_pwrst(per_pwrdm);
	core_next_state = pwrdm_read_next_pwrst(core_pwrdm);
	if (per_next_state < PWRDM_POWER_ON ||
			core_next_state < PWRDM_POWER_ON) {
		prm_set_mod_reg_bits(OMAP3430_EN_IO, WKUP_MOD, PM_WKEN);
		omap3_enable_io_chain();
	}

	/* PER */
	if (per_next_state < PWRDM_POWER_ON) {
		omap2_gpio_prepare_for_idle(per_next_state);
		if (per_next_state == PWRDM_POWER_OFF) {
			if (core_next_state == PWRDM_POWER_ON) {
				per_next_state = PWRDM_POWER_RET;
				pwrdm_set_next_pwrst(per_pwrdm, per_next_state);
				per_state_modified = 1;
			} else
				omap3_per_save_context();
		}
		omap_uart_prepare_idle(2);
	}

	if (pwrdm_read_pwrst(cam_pwrdm) == PWRDM_POWER_ON)
		omap2_clkdm_deny_idle(mpu_pwrdm->pwrdm_clkdms[0]);

	/* CORE */
	if (core_next_state < PWRDM_POWER_ON) {
		omap_uart_prepare_idle(0);
		omap_uart_prepare_idle(1);
		if (core_next_state == PWRDM_POWER_OFF) {
			u32 voltctrl = OMAP3430_AUTO_OFF;

			if (voltage_off_while_idle)
				voltctrl |= OMAP3430_SEL_OFF;
			prm_set_mod_reg_bits(voltctrl,
					     OMAP3430_GR_MOD,
					     OMAP3_PRM_VOLTCTRL_OFFSET);
			omap3_core_save_context();
			omap3_prcm_save_context();
		} else if (core_next_state == PWRDM_POWER_RET) {
			prm_set_mod_reg_bits(OMAP3430_AUTO_RET,
						OMAP3430_GR_MOD,
						OMAP3_PRM_VOLTCTRL_OFFSET);
		}
	}

	omap3_intc_prepare_idle();

	/*
	* On EMU/HS devices ROM code restores a SRDC value
	* from scratchpad which has automatic self refresh on timeout
	* of AUTO_CNT = 1 enabled. This takes care of errata 1.142.
	* Hence store/restore the SDRC_POWER register here.
	*/
	if (omap_rev() >= OMAP3430_REV_ES3_0 &&
	    omap_type() != OMAP2_DEVICE_TYPE_GP &&
	    core_next_state == PWRDM_POWER_OFF)
		sdrc_pwr = sdrc_read_reg(SDRC_POWER);

	/*
	 * omap3_arm_context is the location where ARM registers
	 * get saved. The restore path then reads from this
	 * location and restores them back.
	 */
	_omap_sram_idle(omap3_arm_context, save_state);
	cpu_init();

	/* Restore normal SDRC POWER settings */
	if (omap_rev() >= OMAP3430_REV_ES3_0 &&
	    omap_type() != OMAP2_DEVICE_TYPE_GP &&
	    core_next_state == PWRDM_POWER_OFF)
		sdrc_write_reg(sdrc_pwr, SDRC_POWER);

	/* Restore table entry modified during MMU restoration */
	if (pwrdm_read_prev_pwrst(mpu_pwrdm) == PWRDM_POWER_OFF)
		restore_table_entry();

	/* CORE */
	if (core_next_state < PWRDM_POWER_ON) {
		core_prev_state = pwrdm_read_prev_pwrst(core_pwrdm);
		if (core_prev_state == PWRDM_POWER_OFF) {
			omap3_core_restore_context();
			omap3_prcm_restore_context();
			omap3_sram_restore_context();
			omap2_sms_restore_context();
			/*
			 * Errata 1.164 fix : OTG autoidle can prevent
			 * sleep
			 */
			if (cpu_is_omap3430())
				usb_musb_disable_autoidle();
		}
		omap_uart_resume_idle(0);
		omap_uart_resume_idle(1);
		if (core_next_state == PWRDM_POWER_OFF) {
			u32 voltctrl = OMAP3430_AUTO_OFF;

			if (voltage_off_while_idle)
				voltctrl |= OMAP3430_SEL_OFF;
			prm_clear_mod_reg_bits(voltctrl,
					       OMAP3430_GR_MOD,
					       OMAP3_PRM_VOLTCTRL_OFFSET);
		} else if (core_next_state == PWRDM_POWER_RET)
			prm_clear_mod_reg_bits(OMAP3430_AUTO_RET,
						OMAP3430_GR_MOD,
						OMAP3_PRM_VOLTCTRL_OFFSET);
	}
	omap3_intc_resume_idle();

	/* PER */
	if (per_next_state < PWRDM_POWER_ON) {
		if (per_next_state == PWRDM_POWER_OFF) {
			/*
			 * Reading the prev-state takes long time (11us@OPP2),
			 * only do it, if we really tried to put PER in OFF
			 */
			per_prev_state = pwrdm_read_prev_pwrst(per_pwrdm);
			if (per_prev_state == PWRDM_POWER_OFF) {
				omap3_per_restore_context();
				omap3_gpio_restore_pad_context(0);
			} else if (per_next_state == PWRDM_POWER_OFF) {
				omap3_gpio_restore_pad_context(1);
			}
		}
		omap2_gpio_resume_after_idle();
		omap_uart_resume_idle(2);
		if (per_state_modified)
			pwrdm_set_next_pwrst(per_pwrdm, PWRDM_POWER_OFF);
	}

	/* Disable IO-PAD and IO-CHAIN wakeup */
	if (per_next_state < PWRDM_POWER_ON ||
			core_next_state < PWRDM_POWER_ON) {
		prm_clear_mod_reg_bits(OMAP3430_EN_IO, WKUP_MOD, PM_WKEN);
		omap3_disable_io_chain();
	}

	pwrdm_post_transition();

	omap2_clkdm_allow_idle(mpu_pwrdm->pwrdm_clkdms[0]);
}

int omap3_can_sleep(void)
{
	if (!sleep_while_idle)
		return 0;
	if (!omap_uart_can_sleep())
		return 0;
	return 1;
}

/* This sets pwrdm state (other than mpu & core. Currently only ON &
 * RET are supported. Function is assuming that clkdm doesn't have
 * hw_sup mode enabled. */
int set_pwrdm_state(struct powerdomain *pwrdm, u32 state)
{
	u32 cur_state;
	int sleep_switch = 0;
	int ret = 0;

	if (pwrdm == NULL || IS_ERR(pwrdm))
		return -EINVAL;

	while (!(pwrdm->pwrsts & (1 << state))) {
		if (state == PWRDM_POWER_OFF)
			return ret;
		state--;
	}

	cur_state = pwrdm_read_next_pwrst(pwrdm);
	if (cur_state == state)
		return ret;

	if (pwrdm_read_pwrst(pwrdm) < PWRDM_POWER_ON) {
		omap2_clkdm_wakeup(pwrdm->pwrdm_clkdms[0]);
		sleep_switch = 1;
		pwrdm_wait_transition(pwrdm);
	}

	ret = pwrdm_set_next_pwrst(pwrdm, state);
	if (ret) {
		printk(KERN_ERR "Unable to set state of powerdomain: %s\n",
		       pwrdm->name);
		goto err;
	}

	if (sleep_switch) {
		omap2_clkdm_allow_idle(pwrdm->pwrdm_clkdms[0]);
		pwrdm_wait_transition(pwrdm);
		pwrdm_state_switch(pwrdm);
	}

err:
	return ret;
}

static void omap3_pm_idle(void)
{
	local_irq_disable();
	local_fiq_disable();

	if (!omap3_can_sleep())
		goto out;

	if (omap_irq_pending() || need_resched())
		goto out;

	omap_sram_idle();

out:
	local_fiq_enable();
	local_irq_enable();
}

#ifdef CONFIG_SUSPEND
static suspend_state_t suspend_state;

static void omap2_pm_wakeup_on_timer(u32 seconds, u32 milliseconds)
{
	u32 tick_rate, cycles;

	if (!seconds && !milliseconds)
		return;

	tick_rate = clk_get_rate(omap_dm_timer_get_fclk(gptimer_wakeup));
	cycles = tick_rate * seconds + tick_rate * milliseconds / 1000;
	omap_dm_timer_stop(gptimer_wakeup);
	omap_dm_timer_set_load_start(gptimer_wakeup, 0, 0xffffffff - cycles);

	pr_info("PM: Resume timer in %u.%03u secs"
		" (%d ticks at %d ticks/sec.)\n",
		seconds, milliseconds, cycles, tick_rate);
}

static int omap3_pm_prepare(void)
{
	disable_hlt();
	return 0;
}

static int omap3_pm_suspend(void)
{
	struct power_state *pwrst;
	int state, ret = 0;

	if (wakeup_timer_seconds || wakeup_timer_milliseconds)
		omap2_pm_wakeup_on_timer(wakeup_timer_seconds,
					 wakeup_timer_milliseconds);

	/* Read current next_pwrsts */
	list_for_each_entry(pwrst, &pwrst_list, node)
		pwrst->saved_state = pwrdm_read_next_pwrst(pwrst->pwrdm);
	/* Set ones wanted by suspend */
	list_for_each_entry(pwrst, &pwrst_list, node) {
		if (set_pwrdm_state(pwrst->pwrdm, pwrst->next_state))
			goto restore;
		if (pwrdm_clear_all_prev_pwrst(pwrst->pwrdm))
			goto restore;
	}

	omap_uart_prepare_suspend();
	omap3_intc_suspend();

	omap_sram_idle();

restore:
	/* Restore next_pwrsts */
	list_for_each_entry(pwrst, &pwrst_list, node) {
		state = pwrdm_read_prev_pwrst(pwrst->pwrdm);
		if (state > pwrst->next_state) {
			printk(KERN_INFO "Powerdomain (%s) didn't enter "
			       "target state %d\n",
			       pwrst->pwrdm->name, pwrst->next_state);
			ret = -1;
		}
		set_pwrdm_state(pwrst->pwrdm, pwrst->saved_state);
	}
	if (ret)
		printk(KERN_ERR "Could not enter target state in pm_suspend\n");
	else
		printk(KERN_INFO "Successfully put all powerdomains "
		       "to target state\n");

	return ret;
}

static int omap3_pm_enter(suspend_state_t unused)
{
	int ret = 0;

	switch (suspend_state) {
	case PM_SUSPEND_STANDBY:
	case PM_SUSPEND_MEM:
		ret = omap3_pm_suspend();
		break;
	default:
		ret = -EINVAL;
	}

	return ret;
}

static void omap3_pm_finish(void)
{
	enable_hlt();
}

/* Hooks to enable / disable UART interrupts during suspend */
static int omap3_pm_begin(suspend_state_t state)
{
	suspend_state = state;
	omap_uart_enable_irqs(0);
	return 0;
}

static void omap3_pm_end(void)
{
	suspend_state = PM_SUSPEND_ON;
	omap_uart_enable_irqs(1);
	return;
}

static struct platform_suspend_ops omap_pm_ops = {
	.begin		= omap3_pm_begin,
	.end		= omap3_pm_end,
	.prepare	= omap3_pm_prepare,
	.enter		= omap3_pm_enter,
	.finish		= omap3_pm_finish,
	.valid		= suspend_valid_only_mem,
};
#endif /* CONFIG_SUSPEND */


/**
 * omap3_iva_idle(): ensure IVA is in idle so it can be put into
 *                   retention
 *
 * In cases where IVA2 is activated by bootcode, it may prevent
 * full-chip retention or off-mode because it is not idle.  This
 * function forces the IVA2 into idle state so it can go
 * into retention/off and thus allow full-chip retention/off.
 *
 **/
static void __init omap3_iva_idle(void)
{
	/* ensure IVA2 clock is disabled */
	cm_write_mod_reg(0, OMAP3430_IVA2_MOD, CM_FCLKEN);

	/* if no clock activity, nothing else to do */
	if (!(cm_read_mod_reg(OMAP3430_IVA2_MOD, OMAP3430_CM_CLKSTST) &
	      OMAP3430_CLKACTIVITY_IVA2_MASK))
		return;

	/* Reset IVA2 */
	prm_write_mod_reg(OMAP3430_RST1_IVA2 |
			  OMAP3430_RST2_IVA2 |
			  OMAP3430_RST3_IVA2,
			  OMAP3430_IVA2_MOD, OMAP2_RM_RSTCTRL);

	/* Enable IVA2 clock */
	cm_write_mod_reg(OMAP3430_CM_FCLKEN_IVA2_EN_IVA2_MASK,
			 OMAP3430_IVA2_MOD, CM_FCLKEN);

	/* Set IVA2 boot mode to 'idle' */
	omap_ctrl_writel(OMAP3_IVA2_BOOTMOD_IDLE,
			 OMAP343X_CONTROL_IVA2_BOOTMOD);

	/* Un-reset IVA2 */
	prm_write_mod_reg(0, OMAP3430_IVA2_MOD, OMAP2_RM_RSTCTRL);

	/* Disable IVA2 clock */
	cm_write_mod_reg(0, OMAP3430_IVA2_MOD, CM_FCLKEN);

	/* Reset IVA2 */
	prm_write_mod_reg(OMAP3430_RST1_IVA2 |
			  OMAP3430_RST2_IVA2 |
			  OMAP3430_RST3_IVA2,
			  OMAP3430_IVA2_MOD, OMAP2_RM_RSTCTRL);
}

static void __init omap3_d2d_idle(void)
{
	u16 mask, padconf;

	/* In a stand alone OMAP3430 where there is not a stacked
	 * modem for the D2D Idle Ack and D2D MStandby must be pulled
	 * high. S CONTROL_PADCONF_SAD2D_IDLEACK and
	 * CONTROL_PADCONF_SAD2D_MSTDBY to have a pull up. */
	mask = (1 << 4) | (1 << 3); /* pull-up, enabled */
	padconf = omap_ctrl_readw(OMAP3_PADCONF_SAD2D_MSTANDBY);
	padconf |= mask;
	omap_ctrl_writew(padconf, OMAP3_PADCONF_SAD2D_MSTANDBY);

	padconf = omap_ctrl_readw(OMAP3_PADCONF_SAD2D_IDLEACK);
	padconf |= mask;
	omap_ctrl_writew(padconf, OMAP3_PADCONF_SAD2D_IDLEACK);

	/* reset modem */
	prm_write_mod_reg(OMAP3430_RM_RSTCTRL_CORE_MODEM_SW_RSTPWRON |
			  OMAP3430_RM_RSTCTRL_CORE_MODEM_SW_RST,
			  CORE_MOD, OMAP2_RM_RSTCTRL);
	prm_write_mod_reg(0, CORE_MOD, OMAP2_RM_RSTCTRL);
}

static void __init prcm_setup_regs(void)
{
	/* XXX Reset all wkdeps. This should be done when initializing
	 * powerdomains */
	prm_write_mod_reg(0, OMAP3430_IVA2_MOD, PM_WKDEP);
	prm_write_mod_reg(0, MPU_MOD, PM_WKDEP);
	prm_write_mod_reg(0, OMAP3430_DSS_MOD, PM_WKDEP);
	prm_write_mod_reg(0, OMAP3430_NEON_MOD, PM_WKDEP);
	prm_write_mod_reg(0, OMAP3430_CAM_MOD, PM_WKDEP);
	prm_write_mod_reg(0, OMAP3430_PER_MOD, PM_WKDEP);
	if (omap_rev() > OMAP3430_REV_ES1_0) {
		prm_write_mod_reg(0, OMAP3430ES2_SGX_MOD, PM_WKDEP);
		prm_write_mod_reg(0, OMAP3430ES2_USBHOST_MOD, PM_WKDEP);
	} else
		prm_write_mod_reg(0, GFX_MOD, PM_WKDEP);

	/*
	 * Enable interface clock autoidle for all modules.
	 * Note that in the long run this should be done by clockfw
	 */
	cm_write_mod_reg(
		OMAP3430_AUTO_MODEM |
		OMAP3430ES2_AUTO_MMC3 |
		OMAP3430ES2_AUTO_ICR |
		OMAP3430_AUTO_AES2 |
		OMAP3430_AUTO_SHA12 |
		OMAP3430_AUTO_DES2 |
		OMAP3430_AUTO_MMC2 |
		OMAP3430_AUTO_MMC1 |
		OMAP3430_AUTO_MSPRO |
		OMAP3430_AUTO_HDQ |
		OMAP3430_AUTO_MCSPI4 |
		OMAP3430_AUTO_MCSPI3 |
		OMAP3430_AUTO_MCSPI2 |
		OMAP3430_AUTO_MCSPI1 |
		OMAP3430_AUTO_I2C3 |
		OMAP3430_AUTO_I2C2 |
		OMAP3430_AUTO_I2C1 |
		OMAP3430_AUTO_UART2 |
		OMAP3430_AUTO_UART1 |
		OMAP3430_AUTO_GPT11 |
		OMAP3430_AUTO_GPT10 |
		OMAP3430_AUTO_MCBSP5 |
		OMAP3430_AUTO_MCBSP1 |
		OMAP3430ES1_AUTO_FAC | /* This is es1 only */
		OMAP3430_AUTO_MAILBOXES |
		OMAP3430_AUTO_OMAPCTRL |
		OMAP3430ES1_AUTO_FSHOSTUSB |
		OMAP3430_AUTO_HSOTGUSB |
		OMAP3430_AUTO_SAD2D |
		OMAP3430_AUTO_SSI,
		CORE_MOD, CM_AUTOIDLE1);

	cm_write_mod_reg(
		OMAP3430_AUTO_PKA |
		OMAP3430_AUTO_AES1 |
		OMAP3430_AUTO_RNG |
		OMAP3430_AUTO_SHA11 |
		OMAP3430_AUTO_DES1,
		CORE_MOD, CM_AUTOIDLE2);

	if (omap_rev() > OMAP3430_REV_ES1_0) {
		cm_write_mod_reg(
			OMAP3430_AUTO_MAD2D |
			OMAP3430ES2_AUTO_USBTLL,
			CORE_MOD, CM_AUTOIDLE3);
	}

	cm_write_mod_reg(
		OMAP3430_AUTO_WDT2 |
		OMAP3430_AUTO_WDT1 |
		OMAP3430_AUTO_GPIO1 |
		OMAP3430_AUTO_32KSYNC |
		OMAP3430_AUTO_GPT12 |
		OMAP3430_AUTO_GPT1 ,
		WKUP_MOD, CM_AUTOIDLE);

	cm_write_mod_reg(
		OMAP3430_AUTO_DSS,
		OMAP3430_DSS_MOD,
		CM_AUTOIDLE);

	cm_write_mod_reg(
		OMAP3430_AUTO_CAM,
		OMAP3430_CAM_MOD,
		CM_AUTOIDLE);

	cm_write_mod_reg(
		OMAP3430_AUTO_GPIO6 |
		OMAP3430_AUTO_GPIO5 |
		OMAP3430_AUTO_GPIO4 |
		OMAP3430_AUTO_GPIO3 |
		OMAP3430_AUTO_GPIO2 |
		OMAP3430_AUTO_WDT3 |
		OMAP3430_AUTO_UART3 |
		OMAP3430_AUTO_GPT9 |
		OMAP3430_AUTO_GPT8 |
		OMAP3430_AUTO_GPT7 |
		OMAP3430_AUTO_GPT6 |
		OMAP3430_AUTO_GPT5 |
		OMAP3430_AUTO_GPT4 |
		OMAP3430_AUTO_GPT3 |
		OMAP3430_AUTO_GPT2 |
		OMAP3430_AUTO_MCBSP4 |
		OMAP3430_AUTO_MCBSP3 |
		OMAP3430_AUTO_MCBSP2,
		OMAP3430_PER_MOD,
		CM_AUTOIDLE);

	if (omap_rev() > OMAP3430_REV_ES1_0) {
		cm_write_mod_reg(
			OMAP3430ES2_AUTO_USBHOST,
			OMAP3430ES2_USBHOST_MOD,
			CM_AUTOIDLE);
	}

	omap_ctrl_writel(OMAP3430_AUTOIDLE, OMAP2_CONTROL_SYSCONFIG);

	/*
	 * Set all plls to autoidle. This is needed until autoidle is
	 * enabled by clockfw
	 */
	cm_write_mod_reg(1 << OMAP3430_AUTO_IVA2_DPLL_SHIFT,
			 OMAP3430_IVA2_MOD, CM_AUTOIDLE2);
	cm_write_mod_reg(1 << OMAP3430_AUTO_MPU_DPLL_SHIFT,
			 MPU_MOD,
			 CM_AUTOIDLE2);
	cm_write_mod_reg((1 << OMAP3430_AUTO_PERIPH_DPLL_SHIFT) |
			 (1 << OMAP3430_AUTO_CORE_DPLL_SHIFT),
			 PLL_MOD,
			 CM_AUTOIDLE);
	cm_write_mod_reg(1 << OMAP3430ES2_AUTO_PERIPH2_DPLL_SHIFT,
			 PLL_MOD,
			 CM_AUTOIDLE2);

	/*
	 * Enable control of expternal oscillator through
	 * sys_clkreq. In the long run clock framework should
	 * take care of this.
	 */
	prm_rmw_mod_reg_bits(OMAP_AUTOEXTCLKMODE_MASK,
			     1 << OMAP_AUTOEXTCLKMODE_SHIFT,
			     OMAP3430_GR_MOD,
			     OMAP3_PRM_CLKSRC_CTRL_OFFSET);

	/* setup wakup source */
	prm_write_mod_reg(OMAP3430_EN_IO | OMAP3430_EN_GPIO1 |
			  OMAP3430_EN_GPT1 | OMAP3430_EN_GPT12,
			  WKUP_MOD, PM_WKEN);
	/* No need to write EN_IO, that is always enabled */
	prm_write_mod_reg(OMAP3430_EN_GPIO1 | OMAP3430_EN_GPT1 |
			  OMAP3430_EN_GPT12,
			  WKUP_MOD, OMAP3430_PM_MPUGRPSEL);
	/* For some reason IO doesn't generate wakeup event even if
	 * it is selected to mpu wakeup goup */
	prm_write_mod_reg(OMAP3430_IO_EN | OMAP3430_WKUP_EN,
			  OCP_MOD, OMAP3_PRM_IRQENABLE_MPU_OFFSET);

	/* Enable PM_WKEN to support DSS LPR */
	prm_write_mod_reg(OMAP3430_PM_WKEN_DSS_EN_DSS,
				OMAP3430_DSS_MOD, PM_WKEN);

	/* Enable wakeups in PER */
	prm_write_mod_reg(OMAP3430_EN_GPIO2 | OMAP3430_EN_GPIO3 |
			  OMAP3430_EN_GPIO4 | OMAP3430_EN_GPIO5 |
			  OMAP3430_EN_GPIO6 | OMAP3430_EN_UART3 |
			  OMAP3430_EN_MCBSP2 | OMAP3430_EN_MCBSP3 |
			  OMAP3430_EN_MCBSP4,
			  OMAP3430_PER_MOD, PM_WKEN);
	/* and allow them to wake up MPU */
	prm_write_mod_reg(OMAP3430_GRPSEL_GPIO2 | OMAP3430_EN_GPIO3 |
			  OMAP3430_GRPSEL_GPIO4 | OMAP3430_EN_GPIO5 |
			  OMAP3430_GRPSEL_GPIO6 | OMAP3430_EN_UART3 |
			  OMAP3430_EN_MCBSP2 | OMAP3430_EN_MCBSP3 |
			  OMAP3430_EN_MCBSP4,
			  OMAP3430_PER_MOD, OMAP3430_PM_MPUGRPSEL);

	/* Don't attach IVA interrupts */
	prm_write_mod_reg(0, WKUP_MOD, OMAP3430_PM_IVAGRPSEL);
	prm_write_mod_reg(0, CORE_MOD, OMAP3430_PM_IVAGRPSEL1);
	prm_write_mod_reg(0, CORE_MOD, OMAP3430ES2_PM_IVAGRPSEL3);
	prm_write_mod_reg(0, OMAP3430_PER_MOD, OMAP3430_PM_IVAGRPSEL);

	/* Clear any pending 'reset' flags */
	prm_write_mod_reg(0xffffffff, MPU_MOD, OMAP2_RM_RSTST);
	prm_write_mod_reg(0xffffffff, CORE_MOD, OMAP2_RM_RSTST);
	prm_write_mod_reg(0xffffffff, OMAP3430_PER_MOD, OMAP2_RM_RSTST);
	prm_write_mod_reg(0xffffffff, OMAP3430_EMU_MOD, OMAP2_RM_RSTST);
	prm_write_mod_reg(0xffffffff, OMAP3430_NEON_MOD, OMAP2_RM_RSTST);
	prm_write_mod_reg(0xffffffff, OMAP3430_DSS_MOD, OMAP2_RM_RSTST);
	prm_write_mod_reg(0xffffffff, OMAP3430ES2_USBHOST_MOD, OMAP2_RM_RSTST);

	/* Clear any pending PRCM interrupts */
	prm_write_mod_reg(0, OCP_MOD, OMAP3_PRM_IRQSTATUS_MPU_OFFSET);

	omap3_iva_idle();
	omap3_d2d_idle();
}

void omap3_pm_off_mode_enable(int enable)
{
	struct power_state *pwrst;
	u32 state;

	if (enable)
		state = PWRDM_POWER_OFF;
	else
		state = PWRDM_POWER_RET;

#ifdef CONFIG_CPU_IDLE
	omap3_cpuidle_update_states();
#endif

	list_for_each_entry(pwrst, &pwrst_list, node) {
		pwrst->next_state = state;
		set_pwrdm_state(pwrst->pwrdm, state);
	}
}

int omap3_pm_get_suspend_state(struct powerdomain *pwrdm)
{
	struct power_state *pwrst;

	list_for_each_entry(pwrst, &pwrst_list, node) {
		if (pwrst->pwrdm == pwrdm)
			return pwrst->next_state;
	}
	return -EINVAL;
}

int omap3_pm_set_suspend_state(struct powerdomain *pwrdm, int state)
{
	struct power_state *pwrst;

	list_for_each_entry(pwrst, &pwrst_list, node) {
		if (pwrst->pwrdm == pwrdm) {
			pwrst->next_state = state;
			return 0;
		}
	}
	return -EINVAL;
}

void omap3_pm_init_vc(struct prm_setup_vc *setup_vc)
{
	if (!setup_vc)
		return;

	prm_setup.clksetup = setup_vc->clksetup;
	prm_setup.voltsetup_time1 = setup_vc->voltsetup_time1;
	prm_setup.voltsetup_time2 = setup_vc->voltsetup_time2;
	prm_setup.voltoffset = setup_vc->voltoffset;
	prm_setup.voltsetup2 = setup_vc->voltsetup2;
	prm_setup.vdd0_on = setup_vc->vdd0_on;
	prm_setup.vdd0_onlp = setup_vc->vdd0_onlp;
	prm_setup.vdd0_ret = setup_vc->vdd0_ret;
	prm_setup.vdd0_off = setup_vc->vdd0_off;
	prm_setup.vdd1_on = setup_vc->vdd1_on;
	prm_setup.vdd1_onlp = setup_vc->vdd1_onlp;
	prm_setup.vdd1_ret = setup_vc->vdd1_ret;
	prm_setup.vdd1_off = setup_vc->vdd1_off;
}

static int __init pwrdms_setup(struct powerdomain *pwrdm, void *unused)
{
	struct power_state *pwrst;

	if (!pwrdm->pwrsts)
		return 0;

	pwrst = kmalloc(sizeof(struct power_state), GFP_ATOMIC);
	if (!pwrst)
		return -ENOMEM;
	pwrst->pwrdm = pwrdm;
	pwrst->next_state = PWRDM_POWER_RET;
	list_add(&pwrst->node, &pwrst_list);

	if (pwrdm_has_hdwr_sar(pwrdm))
		pwrdm_enable_hdwr_sar(pwrdm);

	return set_pwrdm_state(pwrst->pwrdm, pwrst->next_state);
}

/*
 * Enable hw supervised mode for all clockdomains if it's
 * supported. Initiate sleep transition for other clockdomains, if
 * they are not used
 */
static int __init clkdms_setup(struct clockdomain *clkdm, void *unused)
{
	clkdm_clear_all_wkdeps(clkdm);
	clkdm_clear_all_sleepdeps(clkdm);

	if (clkdm->flags & CLKDM_CAN_ENABLE_AUTO)
		omap2_clkdm_allow_idle(clkdm);
	else if (clkdm->flags & CLKDM_CAN_FORCE_SLEEP &&
		 atomic_read(&clkdm->usecount) == 0)
		omap2_clkdm_sleep(clkdm);
	return 0;
}

void omap_push_sram_idle(void)
{
	_omap_sram_idle = omap_sram_push(omap34xx_cpu_suspend,
					omap34xx_cpu_suspend_sz);
	if (omap_type() != OMAP2_DEVICE_TYPE_GP)
		_omap_save_secure_sram = omap_sram_push(save_secure_ram_context,
				save_secure_ram_context_sz);
}

static int __init omap3_pm_init(void)
{
	struct power_state *pwrst, *tmp;
	struct clockdomain *neon_clkdm, *per_clkdm, *mpu_clkdm, *core_clkdm;
	int ret;

	if (!cpu_is_omap34xx())
		return -ENODEV;

	printk(KERN_ERR "Power Management for TI OMAP3.\n");

	/* XXX prcm_setup_regs needs to be before enabling hw
	 * supervised mode for powerdomains */
	prcm_setup_regs();

	ret = request_irq(INT_34XX_PRCM_MPU_IRQ,
			  (irq_handler_t)prcm_interrupt_handler,
			  IRQF_DISABLED, "prcm", NULL);
	if (ret) {
		printk(KERN_ERR "request_irq failed to register for 0x%x\n",
		       INT_34XX_PRCM_MPU_IRQ);
		goto err1;
	}

	ret = pwrdm_for_each(pwrdms_setup, NULL);
	if (ret) {
		printk(KERN_ERR "Failed to setup powerdomains\n");
		goto err2;
	}

	(void) clkdm_for_each(clkdms_setup, NULL);

	mpu_pwrdm = pwrdm_lookup("mpu_pwrdm");
	if (mpu_pwrdm == NULL) {
		printk(KERN_ERR "Failed to get mpu_pwrdm\n");
		goto err2;
	}

	neon_pwrdm = pwrdm_lookup("neon_pwrdm");
	per_pwrdm = pwrdm_lookup("per_pwrdm");
	core_pwrdm = pwrdm_lookup("core_pwrdm");
	cam_pwrdm = pwrdm_lookup("cam_pwrdm");

	neon_clkdm = clkdm_lookup("neon_clkdm");
	mpu_clkdm = clkdm_lookup("mpu_clkdm");
	per_clkdm = clkdm_lookup("per_clkdm");
	core_clkdm = clkdm_lookup("core_clkdm");

	omap_push_sram_idle();
#ifdef CONFIG_SUSPEND
	suspend_set_ops(&omap_pm_ops);
#endif /* CONFIG_SUSPEND */

	pm_idle = omap3_pm_idle;
	omap3_idle_init();

	clkdm_add_wkdep(neon_clkdm, mpu_clkdm);
	if (omap_type() != OMAP2_DEVICE_TYPE_GP) {
		omap3_secure_ram_storage =
			kmalloc(0x803F, GFP_KERNEL);
		if (!omap3_secure_ram_storage)
			printk(KERN_ERR "Memory allocation failed when"
					"allocating for secure sram context\n");

		local_irq_disable();
		local_fiq_disable();

		omap_dma_global_context_save();
		omap3_save_secure_ram_context(PWRDM_POWER_ON);
		omap_dma_global_context_restore();

		local_irq_enable();
		local_fiq_enable();
	}

	omap3_save_scratchpad_contents();
err1:
	return ret;
err2:
	free_irq(INT_34XX_PRCM_MPU_IRQ, NULL);
	list_for_each_entry_safe(pwrst, tmp, &pwrst_list, node) {
		list_del(&pwrst->node);
		kfree(pwrst);
	}
	return ret;
}

static void __init configure_vc(void)
{

	prm_write_mod_reg((R_SRI2C_SLAVE_ADDR << OMAP3430_SMPS_SA1_SHIFT) |
			  (R_SRI2C_SLAVE_ADDR << OMAP3430_SMPS_SA0_SHIFT),
			  OMAP3430_GR_MOD, OMAP3_PRM_VC_SMPS_SA_OFFSET);
	prm_write_mod_reg((R_VDD2_SR_CONTROL << OMAP3430_VOLRA1_SHIFT) |
			  (R_VDD1_SR_CONTROL << OMAP3430_VOLRA0_SHIFT),
			  OMAP3430_GR_MOD, OMAP3_PRM_VC_SMPS_VOL_RA_OFFSET);

	prm_write_mod_reg((prm_setup.vdd0_on << OMAP3430_VC_CMD_ON_SHIFT) |
		(prm_setup.vdd0_onlp << OMAP3430_VC_CMD_ONLP_SHIFT) |
		(prm_setup.vdd0_ret << OMAP3430_VC_CMD_RET_SHIFT) |
		(prm_setup.vdd0_off << OMAP3430_VC_CMD_OFF_SHIFT),
		OMAP3430_GR_MOD, OMAP3_PRM_VC_CMD_VAL_0_OFFSET);

	prm_write_mod_reg((prm_setup.vdd1_on << OMAP3430_VC_CMD_ON_SHIFT) |
		(prm_setup.vdd1_onlp << OMAP3430_VC_CMD_ONLP_SHIFT) |
		(prm_setup.vdd1_ret << OMAP3430_VC_CMD_RET_SHIFT) |
		(prm_setup.vdd1_off << OMAP3430_VC_CMD_OFF_SHIFT),
		OMAP3430_GR_MOD, OMAP3_PRM_VC_CMD_VAL_1_OFFSET);

	prm_write_mod_reg(OMAP3430_CMD1 | OMAP3430_RAV1, OMAP3430_GR_MOD,
			  OMAP3_PRM_VC_CH_CONF_OFFSET);

	prm_write_mod_reg(OMAP3430_MCODE_SHIFT | OMAP3430_HSEN | OMAP3430_SREN,
			  OMAP3430_GR_MOD,
			  OMAP3_PRM_VC_I2C_CFG_OFFSET);

	/* Write setup times */
	prm_write_mod_reg(prm_setup.clksetup, OMAP3430_GR_MOD,
			OMAP3_PRM_CLKSETUP_OFFSET);
	prm_write_mod_reg((prm_setup.voltsetup_time2 <<
			OMAP3430_SETUP_TIME2_SHIFT) |
			(prm_setup.voltsetup_time1 <<
			OMAP3430_SETUP_TIME1_SHIFT),
			OMAP3430_GR_MOD, OMAP3_PRM_VOLTSETUP1_OFFSET);

	prm_write_mod_reg(prm_setup.voltoffset, OMAP3430_GR_MOD,
			OMAP3_PRM_VOLTOFFSET_OFFSET);
	prm_write_mod_reg(prm_setup.voltsetup2, OMAP3430_GR_MOD,
			OMAP3_PRM_VOLTSETUP2_OFFSET);
}

static int __init omap3_pm_early_init(void)
{
	prm_clear_mod_reg_bits(OMAP3430_OFFMODE_POL, OMAP3430_GR_MOD,
				OMAP3_PRM_POLCTRL_OFFSET);

	configure_vc();

	return 0;
}

arch_initcall(omap3_pm_early_init);
late_initcall(omap3_pm_init);
<|MERGE_RESOLUTION|>--- conflicted
+++ resolved
@@ -59,11 +59,8 @@
 u32 enable_off_mode;
 u32 sleep_while_idle;
 u32 wakeup_timer_seconds;
-<<<<<<< HEAD
 u32 wakeup_timer_milliseconds;
-=======
 u32 voltage_off_while_idle;
->>>>>>> 1b7c1899
 
 struct power_state {
 	struct powerdomain *pwrdm;
