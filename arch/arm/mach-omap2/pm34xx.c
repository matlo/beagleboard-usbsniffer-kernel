/*
 * OMAP3 Power Management Routines
 *
 * Copyright (C) 2006-2008 Nokia Corporation
 * Tony Lindgren <tony@atomide.com>
 * Jouni Hogander
 *
 * Copyright (C) 2007 Texas Instruments, Inc.
 * Rajendra Nayak <rnayak@ti.com>
 *
 * Copyright (C) 2005 Texas Instruments, Inc.
 * Richard Woodruff <r-woodruff2@ti.com>
 *
 * Based on pm.c for omap1
 *
 * This program is free software; you can redistribute it and/or modify
 * it under the terms of the GNU General Public License version 2 as
 * published by the Free Software Foundation.
 */

#include <linux/pm.h>
#include <linux/suspend.h>
#include <linux/interrupt.h>
#include <linux/module.h>
#include <linux/list.h>
#include <linux/err.h>
#include <linux/gpio.h>
#include <linux/clk.h>
#include <linux/delay.h>

#include <plat/sram.h>
#include <plat/clockdomain.h>
#include <plat/powerdomain.h>
#include <plat/control.h>
#include <plat/serial.h>
#include <plat/sdrc.h>
#include <plat/prcm.h>
#include <plat/gpmc.h>
#include <plat/dma.h>
#include <plat/dmtimer.h>
#include <plat/usb.h>

#include <plat/resource.h>

#include <asm/tlbflush.h>

#include "cm.h"
#include "cm-regbits-34xx.h"
#include "prm-regbits-34xx.h"

#include "smartreflex.h"
#include "prm.h"
#include "pm.h"
#include "sdrc.h"

/* Scratchpad offsets */
#define OMAP343X_TABLE_ADDRESS_OFFSET	   0x31
#define OMAP343X_TABLE_VALUE_OFFSET	   0x30
#define OMAP343X_CONTROL_REG_VALUE_OFFSET  0x32

u32 enable_off_mode;
u32 sleep_while_idle;
u32 wakeup_timer_seconds;
u32 voltage_off_while_idle;

struct power_state {
	struct powerdomain *pwrdm;
	u32 next_state;
#ifdef CONFIG_SUSPEND
	u32 saved_state;
#endif
	struct list_head node;
};

static LIST_HEAD(pwrst_list);

static void (*_omap_sram_idle)(u32 *addr, int save_state);

static int (*_omap_save_secure_sram)(u32 *addr);

static struct powerdomain *mpu_pwrdm, *neon_pwrdm;
static struct powerdomain *core_pwrdm, *per_pwrdm;
static struct powerdomain *cam_pwrdm;

static struct prm_setup_vc prm_setup = {
	.clksetup = 0xff,
	.voltsetup_time1 = 0xfff,
	.voltsetup_time2 = 0xfff,
	.voltoffset = 0xff,
	.voltsetup2 = 0xff,
	.vdd0_on = 0x30,	/* 1.2v */
	.vdd0_onlp = 0x20,	/* 1.0v */
	.vdd0_ret = 0x1e,	/* 0.975v */
	.vdd0_off = 0x00,	/* 0.6v */
	.vdd1_on = 0x2c,	/* 1.15v */
	.vdd1_onlp = 0x20,	/* 1.0v */
	.vdd1_ret = 0x1e,	/* .975v */
	.vdd1_off = 0x00,	/* 0.6v */
};

static inline void omap3_per_save_context(void)
{
	omap_gpio_save_context();
}

static inline void omap3_per_restore_context(void)
{
	omap_gpio_restore_context();
}

static void omap3_enable_io_chain(void)
{
	int timeout = 0;

	if (omap_rev() >= OMAP3430_REV_ES3_1) {
		prm_set_mod_reg_bits(OMAP3430_EN_IO_CHAIN, WKUP_MOD, PM_WKEN);
		/* Do a readback to assure write has been done */
		prm_read_mod_reg(WKUP_MOD, PM_WKEN);

		while (!(prm_read_mod_reg(WKUP_MOD, PM_WKST) &
			 OMAP3430_ST_IO_CHAIN)) {
			timeout++;
			if (timeout > 1000) {
				printk(KERN_ERR "Wake up daisy chain "
				       "activation failed.\n");
				return;
			}
			prm_set_mod_reg_bits(OMAP3430_ST_IO_CHAIN,
					     WKUP_MOD, PM_WKST);
		}
	}
}

static void omap3_disable_io_chain(void)
{
	if (omap_rev() >= OMAP3430_REV_ES3_1)
		prm_clear_mod_reg_bits(OMAP3430_EN_IO_CHAIN, WKUP_MOD, PM_WKEN);
}

static void omap3_core_save_context(void)
{
	u32 control_padconf_off;

	/* Save the padconf registers */
	control_padconf_off = omap_ctrl_readl(OMAP343X_CONTROL_PADCONF_OFF);
	control_padconf_off |= START_PADCONF_SAVE;
	omap_ctrl_writel(control_padconf_off, OMAP343X_CONTROL_PADCONF_OFF);
	/* wait for the save to complete */
	while (!(omap_ctrl_readl(OMAP343X_CONTROL_GENERAL_PURPOSE_STATUS)
			& PADCONF_SAVE_DONE))
		udelay(1);

	/*
	 * Force write last pad into memory, as this can fail in some
	 * cases according to erratas 1.157, 1.185
	 */
	omap_ctrl_writel(omap_ctrl_readl(OMAP343X_PADCONF_ETK_D14),
		OMAP343X_CONTROL_MEM_WKUP + 0x2a0);

	/* Save the Interrupt controller context */
	omap_intc_save_context();
	/* Save the GPMC context */
	omap3_gpmc_save_context();
	/* Save the system control module context, padconf already save above*/
	omap3_control_save_context();
	omap_dma_global_context_save();
}

static void omap3_core_restore_context(void)
{
	/* Restore the control module context, padconf restored by h/w */
	omap3_control_restore_context();
	/* Restore the GPMC context */
	omap3_gpmc_restore_context();
	/* Restore the interrupt controller context */
	omap_intc_restore_context();
	omap_dma_global_context_restore();
}

/*
 * FIXME: This function should be called before entering off-mode after
 * OMAP3 secure services have been accessed. Currently it is only called
 * once during boot sequence, but this works as we are not using secure
 * services.
 */
static void omap3_save_secure_ram_context(u32 target_mpu_state)
{
	u32 ret;

	if (omap_type() != OMAP2_DEVICE_TYPE_GP) {
		/*
		 * MPU next state must be set to POWER_ON temporarily,
		 * otherwise the WFI executed inside the ROM code
		 * will hang the system.
		 */
		pwrdm_set_next_pwrst(mpu_pwrdm, PWRDM_POWER_ON);
		ret = _omap_save_secure_sram((u32 *)
				__pa(omap3_secure_ram_storage));
		pwrdm_set_next_pwrst(mpu_pwrdm, target_mpu_state);
		/* Following is for error tracking, it should not happen */
		if (ret) {
			printk(KERN_ERR "save_secure_sram() returns %08x\n",
				ret);
			while (1)
				;
		}
	}
}

/*
 * PRCM Interrupt Handler Helper Function
 *
 * The purpose of this function is to clear any wake-up events latched
 * in the PRCM PM_WKST_x registers. It is possible that a wake-up event
 * may occur whilst attempting to clear a PM_WKST_x register and thus
 * set another bit in this register. A while loop is used to ensure
 * that any peripheral wake-up events occurring while attempting to
 * clear the PM_WKST_x are detected and cleared.
 */
static int prcm_clear_mod_irqs(s16 module, u8 regs)
{
	u32 wkst, fclk, iclk, clken;
	u16 wkst_off = (regs == 3) ? OMAP3430ES2_PM_WKST3 : PM_WKST1;
	u16 fclk_off = (regs == 3) ? OMAP3430ES2_CM_FCLKEN3 : CM_FCLKEN1;
	u16 iclk_off = (regs == 3) ? CM_ICLKEN3 : CM_ICLKEN1;
	u16 grpsel_off = (regs == 3) ?
		OMAP3430ES2_PM_MPUGRPSEL3 : OMAP3430_PM_MPUGRPSEL;
	int c = 0;

	wkst = prm_read_mod_reg(module, wkst_off);
	wkst &= prm_read_mod_reg(module, grpsel_off);
	if (wkst) {
		iclk = cm_read_mod_reg(module, iclk_off);
		fclk = cm_read_mod_reg(module, fclk_off);
		while (wkst) {
			clken = wkst;
			cm_set_mod_reg_bits(clken, module, iclk_off);
			/*
			 * For USBHOST, we don't know whether HOST1 or
			 * HOST2 woke us up, so enable both f-clocks
			 */
			if (module == OMAP3430ES2_USBHOST_MOD)
				clken |= 1 << OMAP3430ES2_EN_USBHOST2_SHIFT;
			cm_set_mod_reg_bits(clken, module, fclk_off);
			prm_write_mod_reg(wkst, module, wkst_off);
			wkst = prm_read_mod_reg(module, wkst_off);
			c++;
		}
		cm_write_mod_reg(iclk, module, iclk_off);
		cm_write_mod_reg(fclk, module, fclk_off);
	}

	return c;
}

static int _prcm_int_handle_wakeup(void)
{
	int c;

	c = prcm_clear_mod_irqs(WKUP_MOD, 1);
	c += prcm_clear_mod_irqs(CORE_MOD, 1);
	c += prcm_clear_mod_irqs(OMAP3430_PER_MOD, 1);
	if (omap_rev() > OMAP3430_REV_ES1_0) {
		c += prcm_clear_mod_irqs(CORE_MOD, 3);
		c += prcm_clear_mod_irqs(OMAP3430ES2_USBHOST_MOD, 1);
	}

	return c;
}

/*
 * PRCM Interrupt Handler
 *
 * The PRM_IRQSTATUS_MPU register indicates if there are any pending
 * interrupts from the PRCM for the MPU. These bits must be cleared in
 * order to clear the PRCM interrupt. The PRCM interrupt handler is
 * implemented to simply clear the PRM_IRQSTATUS_MPU in order to clear
 * the PRCM interrupt. Please note that bit 0 of the PRM_IRQSTATUS_MPU
 * register indicates that a wake-up event is pending for the MPU and
 * this bit can only be cleared if the all the wake-up events latched
 * in the various PM_WKST_x registers have been cleared. The interrupt
 * handler is implemented using a do-while loop so that if a wake-up
 * event occurred during the processing of the prcm interrupt handler
 * (setting a bit in the corresponding PM_WKST_x register and thus
 * preventing us from clearing bit 0 of the PRM_IRQSTATUS_MPU register)
 * this would be handled.
 */
static irqreturn_t prcm_interrupt_handler (int irq, void *dev_id)
{
	u32 irqstatus_mpu;
	int c = 0;

	do {
		irqstatus_mpu = prm_read_mod_reg(OCP_MOD,
					OMAP3_PRM_IRQSTATUS_MPU_OFFSET);

		if (irqstatus_mpu & (OMAP3430_WKUP_ST | OMAP3430_IO_ST)) {
			c = _prcm_int_handle_wakeup();

			/*
			 * Is the MPU PRCM interrupt handler racing with the
			 * IVA2 PRCM interrupt handler ?
			 */
			WARN(c == 0, "prcm: WARNING: PRCM indicated MPU wakeup "
			     "but no wakeup sources are marked\n");
		} else {
			/* XXX we need to expand our PRCM interrupt handler */
			WARN(1, "prcm: WARNING: PRCM interrupt received, but "
			     "no code to handle it (%08x)\n", irqstatus_mpu);
		}

		prm_write_mod_reg(irqstatus_mpu, OCP_MOD,
					OMAP3_PRM_IRQSTATUS_MPU_OFFSET);

	} while (prm_read_mod_reg(OCP_MOD, OMAP3_PRM_IRQSTATUS_MPU_OFFSET));

	return IRQ_HANDLED;
}

static void restore_control_register(u32 val)
{
	__asm__ __volatile__ ("mcr p15, 0, %0, c1, c0, 0" : : "r" (val));
}

/* Function to restore the table entry that was modified for enabling MMU */
static void restore_table_entry(void)
{
	u32 *scratchpad_address;
	u32 previous_value, control_reg_value;
	u32 *address;

	scratchpad_address = OMAP2_L4_IO_ADDRESS(OMAP343X_SCRATCHPAD);

	/* Get address of entry that was modified */
	address = (u32 *)__raw_readl(scratchpad_address +
				     OMAP343X_TABLE_ADDRESS_OFFSET);
	/* Get the previous value which needs to be restored */
	previous_value = __raw_readl(scratchpad_address +
				     OMAP343X_TABLE_VALUE_OFFSET);
	address = __va(address);
	*address = previous_value;
	flush_tlb_all();
	control_reg_value = __raw_readl(scratchpad_address
					+ OMAP343X_CONTROL_REG_VALUE_OFFSET);
	/* This will enable caches and prediction */
	restore_control_register(control_reg_value);
}

void omap_sram_idle(void)
{
	/* Variable to tell what needs to be saved and restored
	 * in omap_sram_idle*/
	/* save_state = 0 => Nothing to save and restored */
	/* save_state = 1 => Only L1 and logic lost */
	/* save_state = 2 => Only L2 lost */
	/* save_state = 3 => L1, L2 and logic lost */
	int save_state = 0;
	int mpu_next_state = PWRDM_POWER_ON;
	int per_next_state = PWRDM_POWER_ON;
	int core_next_state = PWRDM_POWER_ON;
	int core_prev_state, per_prev_state;
	u32 sdrc_pwr = 0;
	int per_state_modified = 0;

	if (!_omap_sram_idle)
		return;

	pwrdm_clear_all_prev_pwrst(mpu_pwrdm);
	pwrdm_clear_all_prev_pwrst(neon_pwrdm);
	pwrdm_clear_all_prev_pwrst(core_pwrdm);
	pwrdm_clear_all_prev_pwrst(per_pwrdm);

	mpu_next_state = pwrdm_read_next_pwrst(mpu_pwrdm);
	switch (mpu_next_state) {
	case PWRDM_POWER_ON:
	case PWRDM_POWER_RET:
		/* No need to save context */
		save_state = 0;
		break;
	case PWRDM_POWER_OFF:
		save_state = 3;
		break;
	default:
		/* Invalid state */
		printk(KERN_ERR "Invalid mpu state in sram_idle\n");
		return;
	}

	pwrdm_pre_transition();

	/* NEON control */
	if (pwrdm_read_pwrst(neon_pwrdm) == PWRDM_POWER_ON)
		pwrdm_set_next_pwrst(neon_pwrdm, mpu_next_state);

	/* PER */
	per_next_state = pwrdm_read_next_pwrst(per_pwrdm);
	core_next_state = pwrdm_read_next_pwrst(core_pwrdm);
	if (per_next_state < PWRDM_POWER_ON) {
		omap_uart_prepare_idle(2);
		omap2_gpio_prepare_for_idle(per_next_state);
		if (per_next_state == PWRDM_POWER_OFF) {
			if (core_next_state == PWRDM_POWER_ON) {
				per_next_state = PWRDM_POWER_RET;
				pwrdm_set_next_pwrst(per_pwrdm, per_next_state);
				per_state_modified = 1;
			} else
				omap3_per_save_context();
		}
	}

	if (pwrdm_read_pwrst(cam_pwrdm) == PWRDM_POWER_ON)
		omap2_clkdm_deny_idle(mpu_pwrdm->pwrdm_clkdms[0]);

	/*
	 * Disable smartreflex before entering WFI.
	 * Only needed if we are going to enter retention or off.
	 */
	if (mpu_next_state <= PWRDM_POWER_RET)
		disable_smartreflex(SR1);
	if (core_next_state <= PWRDM_POWER_RET)
		disable_smartreflex(SR2);

	/* CORE */
	if (core_next_state < PWRDM_POWER_ON) {
		omap_uart_prepare_idle(0);
		omap_uart_prepare_idle(1);
		if (core_next_state == PWRDM_POWER_OFF) {
			u32 voltctrl = OMAP3430_AUTO_OFF;

			if (voltage_off_while_idle)
				voltctrl |= OMAP3430_SEL_OFF;
			prm_set_mod_reg_bits(voltctrl,
					     OMAP3430_GR_MOD,
					     OMAP3_PRM_VOLTCTRL_OFFSET);
			omap3_core_save_context();
			omap3_prcm_save_context();
		} else if (core_next_state == PWRDM_POWER_RET) {
			prm_set_mod_reg_bits(OMAP3430_AUTO_RET,
						OMAP3430_GR_MOD,
						OMAP3_PRM_VOLTCTRL_OFFSET);
		}
		/* Enable IO-PAD and IO-CHAIN wakeups */
		prm_set_mod_reg_bits(OMAP3430_EN_IO, WKUP_MOD, PM_WKEN);
		omap3_enable_io_chain();
	}
	omap3_intc_prepare_idle();

	/*
	* On EMU/HS devices ROM code restores a SRDC value
	* from scratchpad which has automatic self refresh on timeout
	* of AUTO_CNT = 1 enabled. This takes care of errata 1.142.
	* Hence store/restore the SDRC_POWER register here.
	*/
	if (omap_rev() >= OMAP3430_REV_ES3_0 &&
	    omap_type() != OMAP2_DEVICE_TYPE_GP &&
	    core_next_state == PWRDM_POWER_OFF)
		sdrc_pwr = sdrc_read_reg(SDRC_POWER);

	/*
	 * omap3_arm_context is the location where ARM registers
	 * get saved. The restore path then reads from this
	 * location and restores them back.
	 */
	_omap_sram_idle(omap3_arm_context, save_state);
	cpu_init();

	/* Restore normal SDRC POWER settings */
	if (omap_rev() >= OMAP3430_REV_ES3_0 &&
	    omap_type() != OMAP2_DEVICE_TYPE_GP &&
	    core_next_state == PWRDM_POWER_OFF)
		sdrc_write_reg(sdrc_pwr, SDRC_POWER);

	/* Restore table entry modified during MMU restoration */
	if (pwrdm_read_prev_pwrst(mpu_pwrdm) == PWRDM_POWER_OFF)
		restore_table_entry();

	/* CORE */
	if (core_next_state < PWRDM_POWER_ON) {
		core_prev_state = pwrdm_read_prev_pwrst(core_pwrdm);
		if (core_prev_state == PWRDM_POWER_OFF) {
			omap3_core_restore_context();
			omap3_prcm_restore_context();
			omap3_sram_restore_context();
			omap2_sms_restore_context();
			/*
			 * Errata 1.164 fix : OTG autoidle can prevent
			 * sleep
			 */
			usb_musb_disable_autoidle();
		}
		omap_uart_resume_idle(0);
		omap_uart_resume_idle(1);
		if (core_next_state == PWRDM_POWER_OFF) {
			u32 voltctrl = OMAP3430_AUTO_OFF;

			if (voltage_off_while_idle)
				voltctrl |= OMAP3430_SEL_OFF;
			prm_clear_mod_reg_bits(voltctrl,
					       OMAP3430_GR_MOD,
					       OMAP3_PRM_VOLTCTRL_OFFSET);
		} else if (core_next_state == PWRDM_POWER_RET)
			prm_clear_mod_reg_bits(OMAP3430_AUTO_RET,
						OMAP3430_GR_MOD,
						OMAP3_PRM_VOLTCTRL_OFFSET);
	}

	/*
	 * Enable smartreflex after WFI. Only needed if we entered
	 * retention or off
	 */
	if (mpu_next_state <= PWRDM_POWER_RET)
		enable_smartreflex(SR1);
	if (core_next_state <= PWRDM_POWER_RET)
		enable_smartreflex(SR2);
<<<<<<< HEAD
	}
	omap3_intc_resume_idle();
=======
>>>>>>> 1aa38aee

	/* PER */
	if (per_next_state < PWRDM_POWER_ON) {
		if (per_next_state == PWRDM_POWER_OFF) {
			/*
			 * Reading the prev-state takes long time (11us@OPP2),
			 * only do it, if we really tried to put PER in OFF
			 */
			per_prev_state = pwrdm_read_prev_pwrst(per_pwrdm);
			if (per_prev_state == PWRDM_POWER_OFF) {
				omap3_per_restore_context();
				omap3_gpio_restore_pad_context(0);
			} else if (per_next_state == PWRDM_POWER_OFF) {
				omap3_gpio_restore_pad_context(1);
			}
		}
		omap2_gpio_resume_after_idle();
		omap_uart_resume_idle(2);
		if (per_state_modified)
			pwrdm_set_next_pwrst(per_pwrdm, PWRDM_POWER_OFF);
	}

	/* Disable IO-PAD and IO-CHAIN wakeup */
	if (core_next_state < PWRDM_POWER_ON) {
		prm_clear_mod_reg_bits(OMAP3430_EN_IO, WKUP_MOD, PM_WKEN);
		omap3_disable_io_chain();
	}


	pwrdm_post_transition();

	omap2_clkdm_allow_idle(mpu_pwrdm->pwrdm_clkdms[0]);
}

int omap3_can_sleep(void)
{
	if (!sleep_while_idle)
		return 0;
	if (!omap_uart_can_sleep())
		return 0;
	return 1;
}

/* This sets pwrdm state (other than mpu & core. Currently only ON &
 * RET are supported. Function is assuming that clkdm doesn't have
 * hw_sup mode enabled. */
int set_pwrdm_state(struct powerdomain *pwrdm, u32 state)
{
	u32 cur_state;
	int sleep_switch = 0;
	int ret = 0;

	if (pwrdm == NULL || IS_ERR(pwrdm))
		return -EINVAL;

	while (!(pwrdm->pwrsts & (1 << state))) {
		if (state == PWRDM_POWER_OFF)
			return ret;
		state--;
	}

	cur_state = pwrdm_read_next_pwrst(pwrdm);
	if (cur_state == state)
		return ret;

	if (pwrdm_read_pwrst(pwrdm) < PWRDM_POWER_ON) {
		omap2_clkdm_wakeup(pwrdm->pwrdm_clkdms[0]);
		sleep_switch = 1;
		pwrdm_wait_transition(pwrdm);
	}

	ret = pwrdm_set_next_pwrst(pwrdm, state);
	if (ret) {
		printk(KERN_ERR "Unable to set state of powerdomain: %s\n",
		       pwrdm->name);
		goto err;
	}

	if (sleep_switch) {
		omap2_clkdm_allow_idle(pwrdm->pwrdm_clkdms[0]);
		pwrdm_wait_transition(pwrdm);
		pwrdm_state_switch(pwrdm);
	}

err:
	return ret;
}

static void omap3_pm_idle(void)
{
	local_irq_disable();
	local_fiq_disable();

	if (!omap3_can_sleep())
		goto out;

	if (omap_irq_pending() || need_resched())
		goto out;

	omap_sram_idle();

out:
	local_fiq_enable();
	local_irq_enable();
}

#ifdef CONFIG_SUSPEND
static suspend_state_t suspend_state;

static void omap2_pm_wakeup_on_timer(u32 seconds)
{
	u32 tick_rate, cycles;

	if (!seconds)
		return;

	tick_rate = clk_get_rate(omap_dm_timer_get_fclk(gptimer_wakeup));
	cycles = tick_rate * seconds;
	omap_dm_timer_stop(gptimer_wakeup);
	omap_dm_timer_set_load_start(gptimer_wakeup, 0, 0xffffffff - cycles);

	pr_info("PM: Resume timer in %d secs (%d ticks at %d ticks/sec.)\n",
		seconds, cycles, tick_rate);
}

static int omap3_pm_prepare(void)
{
	disable_hlt();
	return 0;
}

static int omap3_pm_suspend(void)
{
	struct power_state *pwrst;
	int state, ret = 0;

	if (wakeup_timer_seconds)
		omap2_pm_wakeup_on_timer(wakeup_timer_seconds);

	/* Read current next_pwrsts */
	list_for_each_entry(pwrst, &pwrst_list, node)
		pwrst->saved_state = pwrdm_read_next_pwrst(pwrst->pwrdm);
	/* Set ones wanted by suspend */
	list_for_each_entry(pwrst, &pwrst_list, node) {
		if (set_pwrdm_state(pwrst->pwrdm, pwrst->next_state))
			goto restore;
		if (pwrdm_clear_all_prev_pwrst(pwrst->pwrdm))
			goto restore;
	}

	omap_uart_prepare_suspend();
	omap3_intc_suspend();

	omap_sram_idle();

restore:
	/* Restore next_pwrsts */
	list_for_each_entry(pwrst, &pwrst_list, node) {
		state = pwrdm_read_prev_pwrst(pwrst->pwrdm);
		if (state > pwrst->next_state) {
			printk(KERN_INFO "Powerdomain (%s) didn't enter "
			       "target state %d\n",
			       pwrst->pwrdm->name, pwrst->next_state);
			ret = -1;
		}
		set_pwrdm_state(pwrst->pwrdm, pwrst->saved_state);
	}
	if (ret)
		printk(KERN_ERR "Could not enter target state in pm_suspend\n");
	else
		printk(KERN_INFO "Successfully put all powerdomains "
		       "to target state\n");

	return ret;
}

static int omap3_pm_enter(suspend_state_t unused)
{
	int ret = 0;

	switch (suspend_state) {
	case PM_SUSPEND_STANDBY:
	case PM_SUSPEND_MEM:
		ret = omap3_pm_suspend();
		break;
	default:
		ret = -EINVAL;
	}

	return ret;
}

static void omap3_pm_finish(void)
{
	enable_hlt();
}

/* Hooks to enable / disable UART interrupts during suspend */
static int omap3_pm_begin(suspend_state_t state)
{
	suspend_state = state;
	omap_uart_enable_irqs(0);
	return 0;
}

static void omap3_pm_end(void)
{
	suspend_state = PM_SUSPEND_ON;
	omap_uart_enable_irqs(1);
	return;
}

static struct platform_suspend_ops omap_pm_ops = {
	.begin		= omap3_pm_begin,
	.end		= omap3_pm_end,
	.prepare	= omap3_pm_prepare,
	.enter		= omap3_pm_enter,
	.finish		= omap3_pm_finish,
	.valid		= suspend_valid_only_mem,
};
#endif /* CONFIG_SUSPEND */


/**
 * omap3_iva_idle(): ensure IVA is in idle so it can be put into
 *                   retention
 *
 * In cases where IVA2 is activated by bootcode, it may prevent
 * full-chip retention or off-mode because it is not idle.  This
 * function forces the IVA2 into idle state so it can go
 * into retention/off and thus allow full-chip retention/off.
 *
 **/
static void __init omap3_iva_idle(void)
{
	/* ensure IVA2 clock is disabled */
	cm_write_mod_reg(0, OMAP3430_IVA2_MOD, CM_FCLKEN);

	/* if no clock activity, nothing else to do */
	if (!(cm_read_mod_reg(OMAP3430_IVA2_MOD, OMAP3430_CM_CLKSTST) &
	      OMAP3430_CLKACTIVITY_IVA2_MASK))
		return;

	/* Reset IVA2 */
	prm_write_mod_reg(OMAP3430_RST1_IVA2 |
			  OMAP3430_RST2_IVA2 |
			  OMAP3430_RST3_IVA2,
			  OMAP3430_IVA2_MOD, RM_RSTCTRL);

	/* Enable IVA2 clock */
	cm_write_mod_reg(OMAP3430_CM_FCLKEN_IVA2_EN_IVA2,
			 OMAP3430_IVA2_MOD, CM_FCLKEN);

	/* Set IVA2 boot mode to 'idle' */
	omap_ctrl_writel(OMAP3_IVA2_BOOTMOD_IDLE,
			 OMAP343X_CONTROL_IVA2_BOOTMOD);

	/* Un-reset IVA2 */
	prm_write_mod_reg(0, OMAP3430_IVA2_MOD, RM_RSTCTRL);

	/* Disable IVA2 clock */
	cm_write_mod_reg(0, OMAP3430_IVA2_MOD, CM_FCLKEN);

	/* Reset IVA2 */
	prm_write_mod_reg(OMAP3430_RST1_IVA2 |
			  OMAP3430_RST2_IVA2 |
			  OMAP3430_RST3_IVA2,
			  OMAP3430_IVA2_MOD, RM_RSTCTRL);
}

static void __init omap3_d2d_idle(void)
{
	u16 mask, padconf;

	/* In a stand alone OMAP3430 where there is not a stacked
	 * modem for the D2D Idle Ack and D2D MStandby must be pulled
	 * high. S CONTROL_PADCONF_SAD2D_IDLEACK and
	 * CONTROL_PADCONF_SAD2D_MSTDBY to have a pull up. */
	mask = (1 << 4) | (1 << 3); /* pull-up, enabled */
	padconf = omap_ctrl_readw(OMAP3_PADCONF_SAD2D_MSTANDBY);
	padconf |= mask;
	omap_ctrl_writew(padconf, OMAP3_PADCONF_SAD2D_MSTANDBY);

	padconf = omap_ctrl_readw(OMAP3_PADCONF_SAD2D_IDLEACK);
	padconf |= mask;
	omap_ctrl_writew(padconf, OMAP3_PADCONF_SAD2D_IDLEACK);

	/* reset modem */
	prm_write_mod_reg(OMAP3430_RM_RSTCTRL_CORE_MODEM_SW_RSTPWRON |
			  OMAP3430_RM_RSTCTRL_CORE_MODEM_SW_RST,
			  CORE_MOD, RM_RSTCTRL);
	prm_write_mod_reg(0, CORE_MOD, RM_RSTCTRL);
}

static void __init prcm_setup_regs(void)
{
	/* XXX Reset all wkdeps. This should be done when initializing
	 * powerdomains */
	prm_write_mod_reg(0, OMAP3430_IVA2_MOD, PM_WKDEP);
	prm_write_mod_reg(0, MPU_MOD, PM_WKDEP);
	prm_write_mod_reg(0, OMAP3430_DSS_MOD, PM_WKDEP);
	prm_write_mod_reg(0, OMAP3430_NEON_MOD, PM_WKDEP);
	prm_write_mod_reg(0, OMAP3430_CAM_MOD, PM_WKDEP);
	prm_write_mod_reg(0, OMAP3430_PER_MOD, PM_WKDEP);
	if (omap_rev() > OMAP3430_REV_ES1_0) {
		prm_write_mod_reg(0, OMAP3430ES2_SGX_MOD, PM_WKDEP);
		prm_write_mod_reg(0, OMAP3430ES2_USBHOST_MOD, PM_WKDEP);
	} else
		prm_write_mod_reg(0, GFX_MOD, PM_WKDEP);

	/*
	 * Enable interface clock autoidle for all modules.
	 * Note that in the long run this should be done by clockfw
	 */
	cm_write_mod_reg(
		OMAP3430_AUTO_MODEM |
		OMAP3430ES2_AUTO_MMC3 |
		OMAP3430ES2_AUTO_ICR |
		OMAP3430_AUTO_AES2 |
		OMAP3430_AUTO_SHA12 |
		OMAP3430_AUTO_DES2 |
		OMAP3430_AUTO_MMC2 |
		OMAP3430_AUTO_MMC1 |
		OMAP3430_AUTO_MSPRO |
		OMAP3430_AUTO_HDQ |
		OMAP3430_AUTO_MCSPI4 |
		OMAP3430_AUTO_MCSPI3 |
		OMAP3430_AUTO_MCSPI2 |
		OMAP3430_AUTO_MCSPI1 |
		OMAP3430_AUTO_I2C3 |
		OMAP3430_AUTO_I2C2 |
		OMAP3430_AUTO_I2C1 |
		OMAP3430_AUTO_UART2 |
		OMAP3430_AUTO_UART1 |
		OMAP3430_AUTO_GPT11 |
		OMAP3430_AUTO_GPT10 |
		OMAP3430_AUTO_MCBSP5 |
		OMAP3430_AUTO_MCBSP1 |
		OMAP3430ES1_AUTO_FAC | /* This is es1 only */
		OMAP3430_AUTO_MAILBOXES |
		OMAP3430_AUTO_OMAPCTRL |
		OMAP3430ES1_AUTO_FSHOSTUSB |
		OMAP3430_AUTO_HSOTGUSB |
		OMAP3430_AUTO_SAD2D |
		OMAP3430_AUTO_SSI,
		CORE_MOD, CM_AUTOIDLE1);

	cm_write_mod_reg(
		OMAP3430_AUTO_PKA |
		OMAP3430_AUTO_AES1 |
		OMAP3430_AUTO_RNG |
		OMAP3430_AUTO_SHA11 |
		OMAP3430_AUTO_DES1,
		CORE_MOD, CM_AUTOIDLE2);

	if (omap_rev() > OMAP3430_REV_ES1_0) {
		cm_write_mod_reg(
			OMAP3430_AUTO_MAD2D |
			OMAP3430ES2_AUTO_USBTLL,
			CORE_MOD, CM_AUTOIDLE3);
	}

	cm_write_mod_reg(
		OMAP3430_AUTO_WDT2 |
		OMAP3430_AUTO_WDT1 |
		OMAP3430_AUTO_GPIO1 |
		OMAP3430_AUTO_32KSYNC |
		OMAP3430_AUTO_GPT12 |
		OMAP3430_AUTO_GPT1 ,
		WKUP_MOD, CM_AUTOIDLE);

	cm_write_mod_reg(
		OMAP3430_AUTO_DSS,
		OMAP3430_DSS_MOD,
		CM_AUTOIDLE);

	cm_write_mod_reg(
		OMAP3430_AUTO_CAM,
		OMAP3430_CAM_MOD,
		CM_AUTOIDLE);

	cm_write_mod_reg(
		OMAP3430_AUTO_GPIO6 |
		OMAP3430_AUTO_GPIO5 |
		OMAP3430_AUTO_GPIO4 |
		OMAP3430_AUTO_GPIO3 |
		OMAP3430_AUTO_GPIO2 |
		OMAP3430_AUTO_WDT3 |
		OMAP3430_AUTO_UART3 |
		OMAP3430_AUTO_GPT9 |
		OMAP3430_AUTO_GPT8 |
		OMAP3430_AUTO_GPT7 |
		OMAP3430_AUTO_GPT6 |
		OMAP3430_AUTO_GPT5 |
		OMAP3430_AUTO_GPT4 |
		OMAP3430_AUTO_GPT3 |
		OMAP3430_AUTO_GPT2 |
		OMAP3430_AUTO_MCBSP4 |
		OMAP3430_AUTO_MCBSP3 |
		OMAP3430_AUTO_MCBSP2,
		OMAP3430_PER_MOD,
		CM_AUTOIDLE);

	if (omap_rev() > OMAP3430_REV_ES1_0) {
		cm_write_mod_reg(
			OMAP3430ES2_AUTO_USBHOST,
			OMAP3430ES2_USBHOST_MOD,
			CM_AUTOIDLE);
	}

	omap_ctrl_writel(OMAP3430_AUTOIDLE, OMAP2_CONTROL_SYSCONFIG);

	/*
	 * Set all plls to autoidle. This is needed until autoidle is
	 * enabled by clockfw
	 */
	cm_write_mod_reg(1 << OMAP3430_AUTO_IVA2_DPLL_SHIFT,
			 OMAP3430_IVA2_MOD, CM_AUTOIDLE2);
	cm_write_mod_reg(1 << OMAP3430_AUTO_MPU_DPLL_SHIFT,
			 MPU_MOD,
			 CM_AUTOIDLE2);
	cm_write_mod_reg((1 << OMAP3430_AUTO_PERIPH_DPLL_SHIFT) |
			 (1 << OMAP3430_AUTO_CORE_DPLL_SHIFT),
			 PLL_MOD,
			 CM_AUTOIDLE);
	cm_write_mod_reg(1 << OMAP3430ES2_AUTO_PERIPH2_DPLL_SHIFT,
			 PLL_MOD,
			 CM_AUTOIDLE2);

	/*
	 * Enable control of expternal oscillator through
	 * sys_clkreq. In the long run clock framework should
	 * take care of this.
	 */
	prm_rmw_mod_reg_bits(OMAP_AUTOEXTCLKMODE_MASK,
			     1 << OMAP_AUTOEXTCLKMODE_SHIFT,
			     OMAP3430_GR_MOD,
			     OMAP3_PRM_CLKSRC_CTRL_OFFSET);

	/* setup wakup source */
	prm_write_mod_reg(OMAP3430_EN_IO | OMAP3430_EN_GPIO1 |
			  OMAP3430_EN_GPT1 | OMAP3430_EN_GPT12,
			  WKUP_MOD, PM_WKEN);
	/* No need to write EN_IO, that is always enabled */
	prm_write_mod_reg(OMAP3430_EN_GPIO1 | OMAP3430_EN_GPT1 |
			  OMAP3430_EN_GPT12,
			  WKUP_MOD, OMAP3430_PM_MPUGRPSEL);
	/* For some reason IO doesn't generate wakeup event even if
	 * it is selected to mpu wakeup goup */
	prm_write_mod_reg(OMAP3430_IO_EN | OMAP3430_WKUP_EN,
			  OCP_MOD, OMAP3_PRM_IRQENABLE_MPU_OFFSET);

	/* Enable wakeups in PER */
	prm_write_mod_reg(OMAP3430_EN_GPIO2 | OMAP3430_EN_GPIO3 |
			  OMAP3430_EN_GPIO4 | OMAP3430_EN_GPIO5 |
			  OMAP3430_EN_GPIO6 | OMAP3430_EN_UART3 |
			  OMAP3430_EN_MCBSP2 | OMAP3430_EN_MCBSP3 |
			  OMAP3430_EN_MCBSP4,
			  OMAP3430_PER_MOD, PM_WKEN);
	/* and allow them to wake up MPU */
	prm_write_mod_reg(OMAP3430_GRPSEL_GPIO2 | OMAP3430_EN_GPIO3 |
			  OMAP3430_GRPSEL_GPIO4 | OMAP3430_EN_GPIO5 |
			  OMAP3430_GRPSEL_GPIO6 | OMAP3430_EN_UART3 |
			  OMAP3430_EN_MCBSP2 | OMAP3430_EN_MCBSP3 |
			  OMAP3430_EN_MCBSP4,
			  OMAP3430_PER_MOD, OMAP3430_PM_MPUGRPSEL);

	/* Don't attach IVA interrupts */
	prm_write_mod_reg(0, WKUP_MOD, OMAP3430_PM_IVAGRPSEL);
	prm_write_mod_reg(0, CORE_MOD, OMAP3430_PM_IVAGRPSEL1);
	prm_write_mod_reg(0, CORE_MOD, OMAP3430ES2_PM_IVAGRPSEL3);
	prm_write_mod_reg(0, OMAP3430_PER_MOD, OMAP3430_PM_IVAGRPSEL);

	/* Clear any pending 'reset' flags */
	prm_write_mod_reg(0xffffffff, MPU_MOD, RM_RSTST);
	prm_write_mod_reg(0xffffffff, CORE_MOD, RM_RSTST);
	prm_write_mod_reg(0xffffffff, OMAP3430_PER_MOD, RM_RSTST);
	prm_write_mod_reg(0xffffffff, OMAP3430_EMU_MOD, RM_RSTST);
	prm_write_mod_reg(0xffffffff, OMAP3430_NEON_MOD, RM_RSTST);
	prm_write_mod_reg(0xffffffff, OMAP3430_DSS_MOD, RM_RSTST);
	prm_write_mod_reg(0xffffffff, OMAP3430ES2_USBHOST_MOD, RM_RSTST);

	/* Clear any pending PRCM interrupts */
	prm_write_mod_reg(0, OCP_MOD, OMAP3_PRM_IRQSTATUS_MPU_OFFSET);

	omap3_iva_idle();
	omap3_d2d_idle();
}

void omap3_pm_off_mode_enable(int enable)
{
	struct power_state *pwrst;
	u32 state;

	if (enable)
		state = PWRDM_POWER_OFF;
	else
		state = PWRDM_POWER_RET;

#ifdef CONFIG_OMAP_PM_SRF
	resource_lock_opp(VDD1_OPP);
	resource_lock_opp(VDD2_OPP);
	if (resource_refresh())
		printk(KERN_ERR "Error: could not refresh resources\n");
	resource_unlock_opp(VDD1_OPP);
	resource_unlock_opp(VDD2_OPP);
#endif
	list_for_each_entry(pwrst, &pwrst_list, node) {
		pwrst->next_state = state;
		set_pwrdm_state(pwrst->pwrdm, state);
	}
}

int omap3_pm_get_suspend_state(struct powerdomain *pwrdm)
{
	struct power_state *pwrst;

	list_for_each_entry(pwrst, &pwrst_list, node) {
		if (pwrst->pwrdm == pwrdm)
			return pwrst->next_state;
	}
	return -EINVAL;
}

int omap3_pm_set_suspend_state(struct powerdomain *pwrdm, int state)
{
	struct power_state *pwrst;

	list_for_each_entry(pwrst, &pwrst_list, node) {
		if (pwrst->pwrdm == pwrdm) {
			pwrst->next_state = state;
			return 0;
		}
	}
	return -EINVAL;
}

void omap3_pm_init_vc(struct prm_setup_vc *setup_vc)
{
	if (!setup_vc)
		return;

	prm_setup.clksetup = setup_vc->clksetup;
	prm_setup.voltsetup_time1 = setup_vc->voltsetup_time1;
	prm_setup.voltsetup_time2 = setup_vc->voltsetup_time2;
	prm_setup.voltoffset = setup_vc->voltoffset;
	prm_setup.voltsetup2 = setup_vc->voltsetup2;
	prm_setup.vdd0_on = setup_vc->vdd0_on;
	prm_setup.vdd0_onlp = setup_vc->vdd0_onlp;
	prm_setup.vdd0_ret = setup_vc->vdd0_ret;
	prm_setup.vdd0_off = setup_vc->vdd0_off;
	prm_setup.vdd1_on = setup_vc->vdd1_on;
	prm_setup.vdd1_onlp = setup_vc->vdd1_onlp;
	prm_setup.vdd1_ret = setup_vc->vdd1_ret;
	prm_setup.vdd1_off = setup_vc->vdd1_off;
}

static int __init pwrdms_setup(struct powerdomain *pwrdm, void *unused)
{
	struct power_state *pwrst;

	if (!pwrdm->pwrsts)
		return 0;

	pwrst = kmalloc(sizeof(struct power_state), GFP_ATOMIC);
	if (!pwrst)
		return -ENOMEM;
	pwrst->pwrdm = pwrdm;
	pwrst->next_state = PWRDM_POWER_RET;
	list_add(&pwrst->node, &pwrst_list);

	if (pwrdm_has_hdwr_sar(pwrdm))
		pwrdm_enable_hdwr_sar(pwrdm);

	return set_pwrdm_state(pwrst->pwrdm, pwrst->next_state);
}

/*
 * Enable hw supervised mode for all clockdomains if it's
 * supported. Initiate sleep transition for other clockdomains, if
 * they are not used
 */
static int __init clkdms_setup(struct clockdomain *clkdm, void *unused)
{
	if (clkdm->flags & CLKDM_CAN_ENABLE_AUTO)
		omap2_clkdm_allow_idle(clkdm);
	else if (clkdm->flags & CLKDM_CAN_FORCE_SLEEP &&
		 atomic_read(&clkdm->usecount) == 0)
		omap2_clkdm_sleep(clkdm);
	return 0;
}

void omap_push_sram_idle(void)
{
	_omap_sram_idle = omap_sram_push(omap34xx_cpu_suspend,
					omap34xx_cpu_suspend_sz);
	if (omap_type() != OMAP2_DEVICE_TYPE_GP)
		_omap_save_secure_sram = omap_sram_push(save_secure_ram_context,
				save_secure_ram_context_sz);
}

static int __init omap3_pm_init(void)
{
	struct power_state *pwrst, *tmp;
	int ret;

	if (!cpu_is_omap34xx())
		return -ENODEV;

	printk(KERN_ERR "Power Management for TI OMAP3.\n");

	/* XXX prcm_setup_regs needs to be before enabling hw
	 * supervised mode for powerdomains */
	prcm_setup_regs();

	ret = request_irq(INT_34XX_PRCM_MPU_IRQ,
			  (irq_handler_t)prcm_interrupt_handler,
			  IRQF_DISABLED, "prcm", NULL);
	if (ret) {
		printk(KERN_ERR "request_irq failed to register for 0x%x\n",
		       INT_34XX_PRCM_MPU_IRQ);
		goto err1;
	}

	ret = pwrdm_for_each(pwrdms_setup, NULL);
	if (ret) {
		printk(KERN_ERR "Failed to setup powerdomains\n");
		goto err2;
	}

	(void) clkdm_for_each(clkdms_setup, NULL);

	mpu_pwrdm = pwrdm_lookup("mpu_pwrdm");
	if (mpu_pwrdm == NULL) {
		printk(KERN_ERR "Failed to get mpu_pwrdm\n");
		goto err2;
	}

	neon_pwrdm = pwrdm_lookup("neon_pwrdm");
	per_pwrdm = pwrdm_lookup("per_pwrdm");
	core_pwrdm = pwrdm_lookup("core_pwrdm");
	cam_pwrdm = pwrdm_lookup("cam_pwrdm");

	omap_push_sram_idle();
#ifdef CONFIG_SUSPEND
	suspend_set_ops(&omap_pm_ops);
#endif /* CONFIG_SUSPEND */

	pm_idle = omap3_pm_idle;
	omap3_idle_init();

	pwrdm_add_wkdep(neon_pwrdm, mpu_pwrdm);
	/*
	 * REVISIT: This wkdep is only necessary when GPIO2-6 are enabled for
	 * IO-pad wakeup.  Otherwise it will unnecessarily waste power
	 * waking up PER with every CORE wakeup - see
	 * http://marc.info/?l=linux-omap&m=121852150710062&w=2
	*/
	pwrdm_add_wkdep(per_pwrdm, core_pwrdm);

	if (omap_type() != OMAP2_DEVICE_TYPE_GP) {
		omap3_secure_ram_storage =
			kmalloc(0x803F, GFP_KERNEL);
		if (!omap3_secure_ram_storage)
			printk(KERN_ERR "Memory allocation failed when"
					"allocating for secure sram context\n");

		local_irq_disable();
		local_fiq_disable();

		omap_dma_global_context_save();
		omap3_save_secure_ram_context(PWRDM_POWER_ON);
		omap_dma_global_context_restore();

		local_irq_enable();
		local_fiq_enable();
	}

	omap3_save_scratchpad_contents();
err1:
	return ret;
err2:
	free_irq(INT_34XX_PRCM_MPU_IRQ, NULL);
	list_for_each_entry_safe(pwrst, tmp, &pwrst_list, node) {
		list_del(&pwrst->node);
		kfree(pwrst);
	}
	return ret;
}

static void __init configure_vc(void)
{

	prm_write_mod_reg((R_SRI2C_SLAVE_ADDR << OMAP3430_SMPS_SA1_SHIFT) |
			  (R_SRI2C_SLAVE_ADDR << OMAP3430_SMPS_SA0_SHIFT),
			  OMAP3430_GR_MOD, OMAP3_PRM_VC_SMPS_SA_OFFSET);
	prm_write_mod_reg((R_VDD2_SR_CONTROL << OMAP3430_VOLRA1_SHIFT) |
			  (R_VDD1_SR_CONTROL << OMAP3430_VOLRA0_SHIFT),
			  OMAP3430_GR_MOD, OMAP3_PRM_VC_SMPS_VOL_RA_OFFSET);

	prm_write_mod_reg((prm_setup.vdd0_on << OMAP3430_VC_CMD_ON_SHIFT) |
		(prm_setup.vdd0_onlp << OMAP3430_VC_CMD_ONLP_SHIFT) |
		(prm_setup.vdd0_ret << OMAP3430_VC_CMD_RET_SHIFT) |
		(prm_setup.vdd0_off << OMAP3430_VC_CMD_OFF_SHIFT),
		OMAP3430_GR_MOD, OMAP3_PRM_VC_CMD_VAL_0_OFFSET);

	prm_write_mod_reg((prm_setup.vdd1_on << OMAP3430_VC_CMD_ON_SHIFT) |
		(prm_setup.vdd1_onlp << OMAP3430_VC_CMD_ONLP_SHIFT) |
		(prm_setup.vdd1_ret << OMAP3430_VC_CMD_RET_SHIFT) |
		(prm_setup.vdd1_off << OMAP3430_VC_CMD_OFF_SHIFT),
		OMAP3430_GR_MOD, OMAP3_PRM_VC_CMD_VAL_1_OFFSET);

	prm_write_mod_reg(OMAP3430_CMD1 | OMAP3430_RAV1, OMAP3430_GR_MOD,
			  OMAP3_PRM_VC_CH_CONF_OFFSET);

	prm_write_mod_reg(OMAP3430_MCODE_SHIFT | OMAP3430_HSEN,
			  OMAP3430_GR_MOD,
			  OMAP3_PRM_VC_I2C_CFG_OFFSET);

	/* Write setup times */
	prm_write_mod_reg(prm_setup.clksetup, OMAP3430_GR_MOD,
			OMAP3_PRM_CLKSETUP_OFFSET);
	prm_write_mod_reg((prm_setup.voltsetup_time2 <<
			OMAP3430_SETUP_TIME2_SHIFT) |
			(prm_setup.voltsetup_time1 <<
			OMAP3430_SETUP_TIME1_SHIFT),
			OMAP3430_GR_MOD, OMAP3_PRM_VOLTSETUP1_OFFSET);

	prm_write_mod_reg(prm_setup.voltoffset, OMAP3430_GR_MOD,
			OMAP3_PRM_VOLTOFFSET_OFFSET);
	prm_write_mod_reg(prm_setup.voltsetup2, OMAP3430_GR_MOD,
			OMAP3_PRM_VOLTSETUP2_OFFSET);
}

static int __init omap3_pm_early_init(void)
{
	prm_clear_mod_reg_bits(OMAP3430_OFFMODE_POL, OMAP3430_GR_MOD,
				OMAP3_PRM_POLCTRL_OFFSET);

	configure_vc();

	return 0;
}

arch_initcall(omap3_pm_early_init);
late_initcall(omap3_pm_init);
<|MERGE_RESOLUTION|>--- conflicted
+++ resolved
@@ -503,6 +503,7 @@
 						OMAP3430_GR_MOD,
 						OMAP3_PRM_VOLTCTRL_OFFSET);
 	}
+	omap3_intc_resume_idle();
 
 	/*
 	 * Enable smartreflex after WFI. Only needed if we entered
@@ -512,11 +513,6 @@
 		enable_smartreflex(SR1);
 	if (core_next_state <= PWRDM_POWER_RET)
 		enable_smartreflex(SR2);
-<<<<<<< HEAD
-	}
-	omap3_intc_resume_idle();
-=======
->>>>>>> 1aa38aee
 
 	/* PER */
 	if (per_next_state < PWRDM_POWER_ON) {
