/*
 * OMAP3 Power Management Routines
 *
 * Copyright (C) 2006-2008 Nokia Corporation
 * Tony Lindgren <tony@atomide.com>
 * Jouni Hogander
 *
 * Copyright (C) 2007 Texas Instruments, Inc.
 * Rajendra Nayak <rnayak@ti.com>
 *
 * Copyright (C) 2005 Texas Instruments, Inc.
 * Richard Woodruff <r-woodruff2@ti.com>
 *
 * Based on pm.c for omap1
 *
 * This program is free software; you can redistribute it and/or modify
 * it under the terms of the GNU General Public License version 2 as
 * published by the Free Software Foundation.
 */

#include <linux/pm.h>
#include <linux/suspend.h>
#include <linux/interrupt.h>
#include <linux/module.h>
#include <linux/list.h>
#include <linux/err.h>
#include <linux/gpio.h>
#include <linux/clk.h>
#include <linux/delay.h>

#include <plat/sram.h>
#include <plat/clockdomain.h>
#include <plat/powerdomain.h>
#include <plat/control.h>
#include <plat/serial.h>
#include <plat/sdrc.h>
#include <plat/prcm.h>
#include <plat/gpmc.h>
#include <plat/dma.h>
#include <plat/dmtimer.h>
#include <plat/usb.h>

#include <plat/resource.h>

#include <asm/tlbflush.h>

#include "cm.h"
#include "cm-regbits-34xx.h"
#include "prm-regbits-34xx.h"

#include "smartreflex.h"
#include "prm.h"
#include "pm.h"
#include "sdrc.h"

#ifdef CONFIG_SUSPEND
static suspend_state_t suspend_state = PM_SUSPEND_ON;
static inline bool is_suspending(void)
{
	return (suspend_state != PM_SUSPEND_ON);
}
#else
static inline bool is_suspending(void)
{
	return false;
}
#endif

/* Scratchpad offsets */
#define OMAP343X_TABLE_ADDRESS_OFFSET	   0x31
#define OMAP343X_TABLE_VALUE_OFFSET	   0x30
#define OMAP343X_CONTROL_REG_VALUE_OFFSET  0x32

u32 enable_off_mode;
u32 sleep_while_idle;
u32 wakeup_timer_seconds;
u32 voltage_off_while_idle;

struct power_state {
	struct powerdomain *pwrdm;
	u32 next_state;
#ifdef CONFIG_SUSPEND
	u32 saved_state;
#endif
	struct list_head node;
};

static LIST_HEAD(pwrst_list);

static void (*_omap_sram_idle)(u32 *addr, int save_state);

static int (*_omap_save_secure_sram)(u32 *addr);

static struct powerdomain *mpu_pwrdm, *neon_pwrdm;
static struct powerdomain *core_pwrdm, *per_pwrdm;
static struct powerdomain *cam_pwrdm;

static struct prm_setup_vc prm_setup = {
	.clksetup = 0xff,
	.voltsetup_time1 = 0xfff,
	.voltsetup_time2 = 0xfff,
	.voltoffset = 0xff,
	.voltsetup2 = 0xff,
	.vdd0_on = 0x30,	/* 1.2v */
	.vdd0_onlp = 0x20,	/* 1.0v */
	.vdd0_ret = 0x1e,	/* 0.975v */
	.vdd0_off = 0x00,	/* 0.6v */
	.vdd1_on = 0x2c,	/* 1.15v */
	.vdd1_onlp = 0x20,	/* 1.0v */
	.vdd1_ret = 0x1e,	/* .975v */
	.vdd1_off = 0x00,	/* 0.6v */
};

static inline void omap3_per_save_context(void)
{
	omap_gpio_save_context();
}

static inline void omap3_per_restore_context(void)
{
	omap_gpio_restore_context();
}

static void omap3_enable_io_chain(void)
{
	int timeout = 0;

	if (omap_rev() >= OMAP3430_REV_ES3_1) {
		prm_set_mod_reg_bits(OMAP3430_EN_IO_CHAIN, WKUP_MOD, PM_WKEN);
		/* Do a readback to assure write has been done */
		prm_read_mod_reg(WKUP_MOD, PM_WKEN);

		while (!(prm_read_mod_reg(WKUP_MOD, PM_WKST) &
			 OMAP3430_ST_IO_CHAIN)) {
			timeout++;
			if (timeout > 1000) {
				printk(KERN_ERR "Wake up daisy chain "
				       "activation failed.\n");
				return;
			}
			prm_set_mod_reg_bits(OMAP3430_ST_IO_CHAIN,
					     WKUP_MOD, PM_WKST);
		}
	}
}

static void omap3_disable_io_chain(void)
{
	if (omap_rev() >= OMAP3430_REV_ES3_1)
		prm_clear_mod_reg_bits(OMAP3430_EN_IO_CHAIN, WKUP_MOD, PM_WKEN);
}

static void omap3_core_save_context(void)
{
	u32 control_padconf_off;

	/* Save the padconf registers */
	control_padconf_off = omap_ctrl_readl(OMAP343X_CONTROL_PADCONF_OFF);
	control_padconf_off |= START_PADCONF_SAVE;
	omap_ctrl_writel(control_padconf_off, OMAP343X_CONTROL_PADCONF_OFF);
	/* wait for the save to complete */
	while (!(omap_ctrl_readl(OMAP343X_CONTROL_GENERAL_PURPOSE_STATUS)
			& PADCONF_SAVE_DONE))
		udelay(1);

	/*
	 * Force write last pad into memory, as this can fail in some
	 * cases according to erratas 1.157, 1.185
	 */
	omap_ctrl_writel(omap_ctrl_readl(OMAP343X_PADCONF_ETK_D14),
		OMAP343X_CONTROL_MEM_WKUP + 0x2a0);

	/* Save the Interrupt controller context */
	omap_intc_save_context();
	/* Save the GPMC context */
	omap3_gpmc_save_context();
	/* Save the system control module context, padconf already save above*/
	omap3_control_save_context();
	omap_dma_global_context_save();
}

static void omap3_core_restore_context(void)
{
	/* Restore the control module context, padconf restored by h/w */
	omap3_control_restore_context();
	/* Restore the GPMC context */
	omap3_gpmc_restore_context();
	/* Restore the interrupt controller context */
	omap_intc_restore_context();
	omap_dma_global_context_restore();
}

/*
 * FIXME: This function should be called before entering off-mode after
 * OMAP3 secure services have been accessed. Currently it is only called
 * once during boot sequence, but this works as we are not using secure
 * services.
 */
static void omap3_save_secure_ram_context(u32 target_mpu_state)
{
	u32 ret;

	if (omap_type() != OMAP2_DEVICE_TYPE_GP) {
		/*
		 * MPU next state must be set to POWER_ON temporarily,
		 * otherwise the WFI executed inside the ROM code
		 * will hang the system.
		 */
		pwrdm_set_next_pwrst(mpu_pwrdm, PWRDM_POWER_ON);
		ret = _omap_save_secure_sram((u32 *)
				__pa(omap3_secure_ram_storage));
		pwrdm_set_next_pwrst(mpu_pwrdm, target_mpu_state);
		/* Following is for error tracking, it should not happen */
		if (ret) {
			printk(KERN_ERR "save_secure_sram() returns %08x\n",
				ret);
			while (1)
				;
		}
	}
}

/*
 * PRCM Interrupt Handler Helper Function
 *
 * The purpose of this function is to clear any wake-up events latched
 * in the PRCM PM_WKST_x registers. It is possible that a wake-up event
 * may occur whilst attempting to clear a PM_WKST_x register and thus
 * set another bit in this register. A while loop is used to ensure
 * that any peripheral wake-up events occurring while attempting to
 * clear the PM_WKST_x are detected and cleared.
 */
static int prcm_clear_mod_irqs(s16 module, u8 regs)
{
	u32 wkst, fclk, iclk, clken;
	u16 wkst_off = (regs == 3) ? OMAP3430ES2_PM_WKST3 : PM_WKST1;
	u16 fclk_off = (regs == 3) ? OMAP3430ES2_CM_FCLKEN3 : CM_FCLKEN1;
	u16 iclk_off = (regs == 3) ? CM_ICLKEN3 : CM_ICLKEN1;
	u16 grpsel_off = (regs == 3) ?
		OMAP3430ES2_PM_MPUGRPSEL3 : OMAP3430_PM_MPUGRPSEL;
	int c = 0;

	wkst = prm_read_mod_reg(module, wkst_off);
	wkst &= prm_read_mod_reg(module, grpsel_off);
	if (wkst) {
		iclk = cm_read_mod_reg(module, iclk_off);
		fclk = cm_read_mod_reg(module, fclk_off);
		while (wkst) {
			clken = wkst;
			cm_set_mod_reg_bits(clken, module, iclk_off);
			/*
			 * For USBHOST, we don't know whether HOST1 or
			 * HOST2 woke us up, so enable both f-clocks
			 */
			if (module == OMAP3430ES2_USBHOST_MOD)
				clken |= 1 << OMAP3430ES2_EN_USBHOST2_SHIFT;
			cm_set_mod_reg_bits(clken, module, fclk_off);
			prm_write_mod_reg(wkst, module, wkst_off);
			wkst = prm_read_mod_reg(module, wkst_off);
			c++;
		}
		cm_write_mod_reg(iclk, module, iclk_off);
		cm_write_mod_reg(fclk, module, fclk_off);
	}

	return c;
}

static int _prcm_int_handle_wakeup(void)
{
	int c;

	c = prcm_clear_mod_irqs(WKUP_MOD, 1);
	c += prcm_clear_mod_irqs(CORE_MOD, 1);
	c += prcm_clear_mod_irqs(OMAP3430_PER_MOD, 1);
	if (omap_rev() > OMAP3430_REV_ES1_0) {
		c += prcm_clear_mod_irqs(CORE_MOD, 3);
		c += prcm_clear_mod_irqs(OMAP3430ES2_USBHOST_MOD, 1);
	}

	return c;
}

/*
 * PRCM Interrupt Handler
 *
 * The PRM_IRQSTATUS_MPU register indicates if there are any pending
 * interrupts from the PRCM for the MPU. These bits must be cleared in
 * order to clear the PRCM interrupt. The PRCM interrupt handler is
 * implemented to simply clear the PRM_IRQSTATUS_MPU in order to clear
 * the PRCM interrupt. Please note that bit 0 of the PRM_IRQSTATUS_MPU
 * register indicates that a wake-up event is pending for the MPU and
 * this bit can only be cleared if the all the wake-up events latched
 * in the various PM_WKST_x registers have been cleared. The interrupt
 * handler is implemented using a do-while loop so that if a wake-up
 * event occurred during the processing of the prcm interrupt handler
 * (setting a bit in the corresponding PM_WKST_x register and thus
 * preventing us from clearing bit 0 of the PRM_IRQSTATUS_MPU register)
 * this would be handled.
 */
static irqreturn_t prcm_interrupt_handler (int irq, void *dev_id)
{
	u32 irqstatus_mpu;
	int c = 0;

	do {
		irqstatus_mpu = prm_read_mod_reg(OCP_MOD,
					OMAP3_PRM_IRQSTATUS_MPU_OFFSET);

		if (irqstatus_mpu & (OMAP3430_WKUP_ST | OMAP3430_IO_ST)) {
			c = _prcm_int_handle_wakeup();

			/*
			 * Is the MPU PRCM interrupt handler racing with the
			 * IVA2 PRCM interrupt handler ?
			 */
			WARN(c == 0, "prcm: WARNING: PRCM indicated MPU wakeup "
			     "but no wakeup sources are marked\n");
		} else {
			/* XXX we need to expand our PRCM interrupt handler */
			WARN(1, "prcm: WARNING: PRCM interrupt received, but "
			     "no code to handle it (%08x)\n", irqstatus_mpu);
		}

		prm_write_mod_reg(irqstatus_mpu, OCP_MOD,
					OMAP3_PRM_IRQSTATUS_MPU_OFFSET);

	} while (prm_read_mod_reg(OCP_MOD, OMAP3_PRM_IRQSTATUS_MPU_OFFSET));

	return IRQ_HANDLED;
}

static void restore_control_register(u32 val)
{
	__asm__ __volatile__ ("mcr p15, 0, %0, c1, c0, 0" : : "r" (val));
}

/* Function to restore the table entry that was modified for enabling MMU */
static void restore_table_entry(void)
{
	u32 *scratchpad_address;
	u32 previous_value, control_reg_value;
	u32 *address;

	scratchpad_address = OMAP2_L4_IO_ADDRESS(OMAP343X_SCRATCHPAD);

	/* Get address of entry that was modified */
	address = (u32 *)__raw_readl(scratchpad_address +
				     OMAP343X_TABLE_ADDRESS_OFFSET);
	/* Get the previous value which needs to be restored */
	previous_value = __raw_readl(scratchpad_address +
				     OMAP343X_TABLE_VALUE_OFFSET);
	address = __va(address);
	*address = previous_value;
	flush_tlb_all();
	control_reg_value = __raw_readl(scratchpad_address
					+ OMAP343X_CONTROL_REG_VALUE_OFFSET);
	/* This will enable caches and prediction */
	restore_control_register(control_reg_value);
}

void omap_sram_idle(void)
{
	/* Variable to tell what needs to be saved and restored
	 * in omap_sram_idle*/
	/* save_state = 0 => Nothing to save and restored */
	/* save_state = 1 => Only L1 and logic lost */
	/* save_state = 2 => Only L2 lost */
	/* save_state = 3 => L1, L2 and logic lost */
	int save_state = 0;
	int mpu_next_state = PWRDM_POWER_ON;
	int per_next_state = PWRDM_POWER_ON;
	int core_next_state = PWRDM_POWER_ON;
	int core_prev_state, per_prev_state;
	u32 sdrc_pwr = 0;
	int per_state_modified = 0;

	if (!_omap_sram_idle)
		return;

	pwrdm_clear_all_prev_pwrst(mpu_pwrdm);
	pwrdm_clear_all_prev_pwrst(neon_pwrdm);
	pwrdm_clear_all_prev_pwrst(core_pwrdm);
	pwrdm_clear_all_prev_pwrst(per_pwrdm);

	mpu_next_state = pwrdm_read_next_pwrst(mpu_pwrdm);
	switch (mpu_next_state) {
	case PWRDM_POWER_ON:
	case PWRDM_POWER_RET:
		/* No need to save context */
		save_state = 0;
		break;
	case PWRDM_POWER_OFF:
		save_state = 3;
		break;
	default:
		/* Invalid state */
		printk(KERN_ERR "Invalid mpu state in sram_idle\n");
		return;
	}

	pwrdm_pre_transition();

	/* NEON control */
	if (pwrdm_read_pwrst(neon_pwrdm) == PWRDM_POWER_ON)
		pwrdm_set_next_pwrst(neon_pwrdm, mpu_next_state);

	/* PER */
	per_next_state = pwrdm_read_next_pwrst(per_pwrdm);
	core_next_state = pwrdm_read_next_pwrst(core_pwrdm);
	if (per_next_state < PWRDM_POWER_ON) {
		omap2_gpio_prepare_for_idle(per_next_state);
		if (per_next_state == PWRDM_POWER_OFF) {
			if (core_next_state == PWRDM_POWER_ON) {
				per_next_state = PWRDM_POWER_RET;
				pwrdm_set_next_pwrst(per_pwrdm, per_next_state);
				per_state_modified = 1;
			} else
				omap3_per_save_context();
		}
		omap_uart_prepare_idle(2);
	}

	if (pwrdm_read_pwrst(cam_pwrdm) == PWRDM_POWER_ON)
		omap2_clkdm_deny_idle(mpu_pwrdm->pwrdm_clkdms[0]);

	/*
	 * Disable smartreflex before entering WFI.
	 * Only needed if we are going to enter retention or off.
	 */
	if (mpu_next_state <= PWRDM_POWER_RET)
		disable_smartreflex(SR1);
	if (core_next_state <= PWRDM_POWER_RET)
		disable_smartreflex(SR2);

	/* CORE */
	if (core_next_state < PWRDM_POWER_ON) {
		omap_uart_prepare_idle(0);
		omap_uart_prepare_idle(1);
		if (core_next_state == PWRDM_POWER_OFF) {
			u32 voltctrl = OMAP3430_AUTO_OFF;

			if (voltage_off_while_idle)
				voltctrl |= OMAP3430_SEL_OFF;
			prm_set_mod_reg_bits(voltctrl,
					     OMAP3430_GR_MOD,
					     OMAP3_PRM_VOLTCTRL_OFFSET);
			omap3_core_save_context();
			omap3_prcm_save_context();
		} else if (core_next_state == PWRDM_POWER_RET) {
			prm_set_mod_reg_bits(OMAP3430_AUTO_RET,
						OMAP3430_GR_MOD,
						OMAP3_PRM_VOLTCTRL_OFFSET);
		}
		/* Enable IO-PAD and IO-CHAIN wakeups */
		prm_set_mod_reg_bits(OMAP3430_EN_IO, WKUP_MOD, PM_WKEN);
		omap3_enable_io_chain();
	}
	omap3_intc_prepare_idle();

	/*
	* On EMU/HS devices ROM code restores a SRDC value
	* from scratchpad which has automatic self refresh on timeout
	* of AUTO_CNT = 1 enabled. This takes care of errata 1.142.
	* Hence store/restore the SDRC_POWER register here.
	*/
	if (omap_rev() >= OMAP3430_REV_ES3_0 &&
	    omap_type() != OMAP2_DEVICE_TYPE_GP &&
	    core_next_state == PWRDM_POWER_OFF)
		sdrc_pwr = sdrc_read_reg(SDRC_POWER);

	if (is_suspending())
		pm_dbg_regset_save(1);

	/*
	 * omap3_arm_context is the location where ARM registers
	 * get saved. The restore path then reads from this
	 * location and restores them back.
	 */
	_omap_sram_idle(omap3_arm_context, save_state);
	cpu_init();

	if (is_suspending())
		pm_dbg_regset_save(2);

	/* Restore normal SDRC POWER settings */
	if (omap_rev() >= OMAP3430_REV_ES3_0 &&
	    omap_type() != OMAP2_DEVICE_TYPE_GP &&
	    core_next_state == PWRDM_POWER_OFF)
		sdrc_write_reg(sdrc_pwr, SDRC_POWER);

	/* Restore table entry modified during MMU restoration */
	if (pwrdm_read_prev_pwrst(mpu_pwrdm) == PWRDM_POWER_OFF)
		restore_table_entry();

	/* CORE */
	if (core_next_state < PWRDM_POWER_ON) {
		core_prev_state = pwrdm_read_prev_pwrst(core_pwrdm);
		if (core_prev_state == PWRDM_POWER_OFF) {
			omap3_core_restore_context();
			omap3_prcm_restore_context();
			omap3_sram_restore_context();
			omap2_sms_restore_context();
			/*
			 * Errata 1.164 fix : OTG autoidle can prevent
			 * sleep
			 */
			if (cpu_is_omap3430())
				usb_musb_disable_autoidle();
		}
		omap_uart_resume_idle(0);
		omap_uart_resume_idle(1);
		if (core_next_state == PWRDM_POWER_OFF) {
			u32 voltctrl = OMAP3430_AUTO_OFF;

			if (voltage_off_while_idle)
				voltctrl |= OMAP3430_SEL_OFF;
			prm_clear_mod_reg_bits(voltctrl,
					       OMAP3430_GR_MOD,
					       OMAP3_PRM_VOLTCTRL_OFFSET);
		} else if (core_next_state == PWRDM_POWER_RET)
			prm_clear_mod_reg_bits(OMAP3430_AUTO_RET,
						OMAP3430_GR_MOD,
						OMAP3_PRM_VOLTCTRL_OFFSET);
	}
	omap3_intc_resume_idle();
<<<<<<< HEAD
=======

	/*
	 * Enable smartreflex after WFI. Only needed if we entered
	 * retention or off
	 */
	if (mpu_next_state <= PWRDM_POWER_RET)
		enable_smartreflex(SR1);
	if (core_next_state <= PWRDM_POWER_RET)
		enable_smartreflex(SR2);
>>>>>>> 8bbb9bfb

	/* PER */
	if (per_next_state < PWRDM_POWER_ON) {
		if (per_next_state == PWRDM_POWER_OFF) {
			/*
			 * Reading the prev-state takes long time (11us@OPP2),
			 * only do it, if we really tried to put PER in OFF
			 */
			per_prev_state = pwrdm_read_prev_pwrst(per_pwrdm);
			if (per_prev_state == PWRDM_POWER_OFF) {
				omap3_per_restore_context();
				omap3_gpio_restore_pad_context(0);
			} else if (per_next_state == PWRDM_POWER_OFF) {
				omap3_gpio_restore_pad_context(1);
			}
		}
		omap2_gpio_resume_after_idle();
		omap_uart_resume_idle(2);
		if (per_state_modified)
			pwrdm_set_next_pwrst(per_pwrdm, PWRDM_POWER_OFF);
	}

	/* Disable IO-PAD and IO-CHAIN wakeup */
	if (core_next_state < PWRDM_POWER_ON) {
		prm_clear_mod_reg_bits(OMAP3430_EN_IO, WKUP_MOD, PM_WKEN);
		omap3_disable_io_chain();
	}


	pwrdm_post_transition();

	omap2_clkdm_allow_idle(mpu_pwrdm->pwrdm_clkdms[0]);
}

int omap3_can_sleep(void)
{
	if (!sleep_while_idle)
		return 0;
	if (!omap_uart_can_sleep())
		return 0;
	return 1;
}

/* This sets pwrdm state (other than mpu & core. Currently only ON &
 * RET are supported. Function is assuming that clkdm doesn't have
 * hw_sup mode enabled. */
int set_pwrdm_state(struct powerdomain *pwrdm, u32 state)
{
	u32 cur_state;
	int sleep_switch = 0;
	int ret = 0;

	if (pwrdm == NULL || IS_ERR(pwrdm))
		return -EINVAL;

	while (!(pwrdm->pwrsts & (1 << state))) {
		if (state == PWRDM_POWER_OFF)
			return ret;
		state--;
	}

	cur_state = pwrdm_read_next_pwrst(pwrdm);
	if (cur_state == state)
		return ret;

	if (pwrdm_read_pwrst(pwrdm) < PWRDM_POWER_ON) {
		omap2_clkdm_wakeup(pwrdm->pwrdm_clkdms[0]);
		sleep_switch = 1;
		pwrdm_wait_transition(pwrdm);
	}

	ret = pwrdm_set_next_pwrst(pwrdm, state);
	if (ret) {
		printk(KERN_ERR "Unable to set state of powerdomain: %s\n",
		       pwrdm->name);
		goto err;
	}

	if (sleep_switch) {
		omap2_clkdm_allow_idle(pwrdm->pwrdm_clkdms[0]);
		pwrdm_wait_transition(pwrdm);
		pwrdm_state_switch(pwrdm);
	}

err:
	return ret;
}

static void omap3_pm_idle(void)
{
	local_irq_disable();
	local_fiq_disable();

	if (!omap3_can_sleep())
		goto out;

	if (omap_irq_pending() || need_resched())
		goto out;

	omap_sram_idle();

out:
	local_fiq_enable();
	local_irq_enable();
}

#ifdef CONFIG_SUSPEND
static void omap2_pm_wakeup_on_timer(u32 seconds)
{
	u32 tick_rate, cycles;

	if (!seconds)
		return;

	tick_rate = clk_get_rate(omap_dm_timer_get_fclk(gptimer_wakeup));
	cycles = tick_rate * seconds;
	omap_dm_timer_stop(gptimer_wakeup);
	omap_dm_timer_set_load_start(gptimer_wakeup, 0, 0xffffffff - cycles);

	pr_info("PM: Resume timer in %d secs (%d ticks at %d ticks/sec.)\n",
		seconds, cycles, tick_rate);
}

static int omap3_pm_prepare(void)
{
	disable_hlt();
	return 0;
}

static int omap3_pm_suspend(void)
{
	struct power_state *pwrst;
	int state, ret = 0;

	if (wakeup_timer_seconds)
		omap2_pm_wakeup_on_timer(wakeup_timer_seconds);

	/* Read current next_pwrsts */
	list_for_each_entry(pwrst, &pwrst_list, node)
		pwrst->saved_state = pwrdm_read_next_pwrst(pwrst->pwrdm);
	/* Set ones wanted by suspend */
	list_for_each_entry(pwrst, &pwrst_list, node) {
		if (set_pwrdm_state(pwrst->pwrdm, pwrst->next_state))
			goto restore;
		if (pwrdm_clear_all_prev_pwrst(pwrst->pwrdm))
			goto restore;
	}

	omap_uart_prepare_suspend();
	omap3_intc_suspend();

	omap_sram_idle();

restore:
	/* Restore next_pwrsts */
	list_for_each_entry(pwrst, &pwrst_list, node) {
		state = pwrdm_read_prev_pwrst(pwrst->pwrdm);
		if (state > pwrst->next_state) {
			printk(KERN_INFO "Powerdomain (%s) didn't enter "
			       "target state %d\n",
			       pwrst->pwrdm->name, pwrst->next_state);
			ret = -1;
		}
		set_pwrdm_state(pwrst->pwrdm, pwrst->saved_state);
	}
	if (ret)
		printk(KERN_ERR "Could not enter target state in pm_suspend\n");
	else
		printk(KERN_INFO "Successfully put all powerdomains "
		       "to target state\n");

	return ret;
}

static int omap3_pm_enter(suspend_state_t unused)
{
	int ret = 0;

	switch (suspend_state) {
	case PM_SUSPEND_STANDBY:
	case PM_SUSPEND_MEM:
		ret = omap3_pm_suspend();
		break;
	default:
		ret = -EINVAL;
	}

	return ret;
}

static void omap3_pm_finish(void)
{
	enable_hlt();
}

/* Hooks to enable / disable UART interrupts during suspend */
static int omap3_pm_begin(suspend_state_t state)
{
	suspend_state = state;
	omap_uart_enable_irqs(0);
	return 0;
}

static void omap3_pm_end(void)
{
	suspend_state = PM_SUSPEND_ON;
	omap_uart_enable_irqs(1);
	return;
}

static struct platform_suspend_ops omap_pm_ops = {
	.begin		= omap3_pm_begin,
	.end		= omap3_pm_end,
	.prepare	= omap3_pm_prepare,
	.enter		= omap3_pm_enter,
	.finish		= omap3_pm_finish,
	.valid		= suspend_valid_only_mem,
};
#endif /* CONFIG_SUSPEND */


/**
 * omap3_iva_idle(): ensure IVA is in idle so it can be put into
 *                   retention
 *
 * In cases where IVA2 is activated by bootcode, it may prevent
 * full-chip retention or off-mode because it is not idle.  This
 * function forces the IVA2 into idle state so it can go
 * into retention/off and thus allow full-chip retention/off.
 *
 **/
static void __init omap3_iva_idle(void)
{
	/* ensure IVA2 clock is disabled */
	cm_write_mod_reg(0, OMAP3430_IVA2_MOD, CM_FCLKEN);

	/* if no clock activity, nothing else to do */
	if (!(cm_read_mod_reg(OMAP3430_IVA2_MOD, OMAP3430_CM_CLKSTST) &
	      OMAP3430_CLKACTIVITY_IVA2_MASK))
		return;

	/* Reset IVA2 */
	prm_write_mod_reg(OMAP3430_RST1_IVA2 |
			  OMAP3430_RST2_IVA2 |
			  OMAP3430_RST3_IVA2,
			  OMAP3430_IVA2_MOD, RM_RSTCTRL);

	/* Enable IVA2 clock */
	cm_write_mod_reg(OMAP3430_CM_FCLKEN_IVA2_EN_IVA2_MASK,
			 OMAP3430_IVA2_MOD, CM_FCLKEN);

	/* Set IVA2 boot mode to 'idle' */
	omap_ctrl_writel(OMAP3_IVA2_BOOTMOD_IDLE,
			 OMAP343X_CONTROL_IVA2_BOOTMOD);

	/* Un-reset IVA2 */
	prm_write_mod_reg(0, OMAP3430_IVA2_MOD, RM_RSTCTRL);

	/* Disable IVA2 clock */
	cm_write_mod_reg(0, OMAP3430_IVA2_MOD, CM_FCLKEN);

	/* Reset IVA2 */
	prm_write_mod_reg(OMAP3430_RST1_IVA2 |
			  OMAP3430_RST2_IVA2 |
			  OMAP3430_RST3_IVA2,
			  OMAP3430_IVA2_MOD, RM_RSTCTRL);
}

static void __init omap3_d2d_idle(void)
{
	u16 mask, padconf;

	/* In a stand alone OMAP3430 where there is not a stacked
	 * modem for the D2D Idle Ack and D2D MStandby must be pulled
	 * high. S CONTROL_PADCONF_SAD2D_IDLEACK and
	 * CONTROL_PADCONF_SAD2D_MSTDBY to have a pull up. */
	mask = (1 << 4) | (1 << 3); /* pull-up, enabled */
	padconf = omap_ctrl_readw(OMAP3_PADCONF_SAD2D_MSTANDBY);
	padconf |= mask;
	omap_ctrl_writew(padconf, OMAP3_PADCONF_SAD2D_MSTANDBY);

	padconf = omap_ctrl_readw(OMAP3_PADCONF_SAD2D_IDLEACK);
	padconf |= mask;
	omap_ctrl_writew(padconf, OMAP3_PADCONF_SAD2D_IDLEACK);

	/* reset modem */
	prm_write_mod_reg(OMAP3430_RM_RSTCTRL_CORE_MODEM_SW_RSTPWRON |
			  OMAP3430_RM_RSTCTRL_CORE_MODEM_SW_RST,
			  CORE_MOD, RM_RSTCTRL);
	prm_write_mod_reg(0, CORE_MOD, RM_RSTCTRL);
}

static void __init prcm_setup_regs(void)
{
	/* XXX Reset all wkdeps. This should be done when initializing
	 * powerdomains */
	prm_write_mod_reg(0, OMAP3430_IVA2_MOD, PM_WKDEP);
	prm_write_mod_reg(0, MPU_MOD, PM_WKDEP);
	prm_write_mod_reg(0, OMAP3430_DSS_MOD, PM_WKDEP);

	/* Enable PM_WKEN to support DSS LPR */
	prm_write_mod_reg(OMAP3430_PM_WKEN_DSS_EN_DSS,
				OMAP3430_DSS_MOD, PM_WKEN);

	prm_write_mod_reg(0, OMAP3430_NEON_MOD, PM_WKDEP);
	prm_write_mod_reg(0, OMAP3430_CAM_MOD, PM_WKDEP);
	prm_write_mod_reg(0, OMAP3430_PER_MOD, PM_WKDEP);
	if (omap_rev() > OMAP3430_REV_ES1_0) {
		prm_write_mod_reg(0, OMAP3430ES2_SGX_MOD, PM_WKDEP);
		prm_write_mod_reg(0, OMAP3430ES2_USBHOST_MOD, PM_WKDEP);
	} else
		prm_write_mod_reg(0, GFX_MOD, PM_WKDEP);

	/*
	 * Enable interface clock autoidle for all modules.
	 * Note that in the long run this should be done by clockfw
	 */
	cm_write_mod_reg(
		OMAP3430_AUTO_MODEM |
		OMAP3430ES2_AUTO_MMC3 |
		OMAP3430ES2_AUTO_ICR |
		OMAP3430_AUTO_AES2 |
		OMAP3430_AUTO_SHA12 |
		OMAP3430_AUTO_DES2 |
		OMAP3430_AUTO_MMC2 |
		OMAP3430_AUTO_MMC1 |
		OMAP3430_AUTO_MSPRO |
		OMAP3430_AUTO_HDQ |
		OMAP3430_AUTO_MCSPI4 |
		OMAP3430_AUTO_MCSPI3 |
		OMAP3430_AUTO_MCSPI2 |
		OMAP3430_AUTO_MCSPI1 |
		OMAP3430_AUTO_I2C3 |
		OMAP3430_AUTO_I2C2 |
		OMAP3430_AUTO_I2C1 |
		OMAP3430_AUTO_UART2 |
		OMAP3430_AUTO_UART1 |
		OMAP3430_AUTO_GPT11 |
		OMAP3430_AUTO_GPT10 |
		OMAP3430_AUTO_MCBSP5 |
		OMAP3430_AUTO_MCBSP1 |
		OMAP3430ES1_AUTO_FAC | /* This is es1 only */
		OMAP3430_AUTO_MAILBOXES |
		OMAP3430_AUTO_OMAPCTRL |
		OMAP3430ES1_AUTO_FSHOSTUSB |
		OMAP3430_AUTO_HSOTGUSB |
		OMAP3430_AUTO_SAD2D |
		OMAP3430_AUTO_SSI,
		CORE_MOD, CM_AUTOIDLE1);

	cm_write_mod_reg(
		OMAP3430_AUTO_PKA |
		OMAP3430_AUTO_AES1 |
		OMAP3430_AUTO_RNG |
		OMAP3430_AUTO_SHA11 |
		OMAP3430_AUTO_DES1,
		CORE_MOD, CM_AUTOIDLE2);

	if (omap_rev() > OMAP3430_REV_ES1_0) {
		cm_write_mod_reg(
			OMAP3430_AUTO_MAD2D |
			OMAP3430ES2_AUTO_USBTLL,
			CORE_MOD, CM_AUTOIDLE3);
	}

	cm_write_mod_reg(
		OMAP3430_AUTO_WDT2 |
		OMAP3430_AUTO_WDT1 |
		OMAP3430_AUTO_GPIO1 |
		OMAP3430_AUTO_32KSYNC |
		OMAP3430_AUTO_GPT12 |
		OMAP3430_AUTO_GPT1 ,
		WKUP_MOD, CM_AUTOIDLE);

	cm_write_mod_reg(
		OMAP3430_AUTO_DSS,
		OMAP3430_DSS_MOD,
		CM_AUTOIDLE);

	cm_write_mod_reg(
		OMAP3430_AUTO_CAM,
		OMAP3430_CAM_MOD,
		CM_AUTOIDLE);

	cm_write_mod_reg(
		OMAP3430_AUTO_GPIO6 |
		OMAP3430_AUTO_GPIO5 |
		OMAP3430_AUTO_GPIO4 |
		OMAP3430_AUTO_GPIO3 |
		OMAP3430_AUTO_GPIO2 |
		OMAP3430_AUTO_WDT3 |
		OMAP3430_AUTO_UART3 |
		OMAP3430_AUTO_GPT9 |
		OMAP3430_AUTO_GPT8 |
		OMAP3430_AUTO_GPT7 |
		OMAP3430_AUTO_GPT6 |
		OMAP3430_AUTO_GPT5 |
		OMAP3430_AUTO_GPT4 |
		OMAP3430_AUTO_GPT3 |
		OMAP3430_AUTO_GPT2 |
		OMAP3430_AUTO_MCBSP4 |
		OMAP3430_AUTO_MCBSP3 |
		OMAP3430_AUTO_MCBSP2,
		OMAP3430_PER_MOD,
		CM_AUTOIDLE);

	if (omap_rev() > OMAP3430_REV_ES1_0) {
		cm_write_mod_reg(
			OMAP3430ES2_AUTO_USBHOST,
			OMAP3430ES2_USBHOST_MOD,
			CM_AUTOIDLE);
	}

	omap_ctrl_writel(OMAP3430_AUTOIDLE, OMAP2_CONTROL_SYSCONFIG);

	/*
	 * Set all plls to autoidle. This is needed until autoidle is
	 * enabled by clockfw
	 */
	cm_write_mod_reg(1 << OMAP3430_AUTO_IVA2_DPLL_SHIFT,
			 OMAP3430_IVA2_MOD, CM_AUTOIDLE2);
	cm_write_mod_reg(1 << OMAP3430_AUTO_MPU_DPLL_SHIFT,
			 MPU_MOD,
			 CM_AUTOIDLE2);
	cm_write_mod_reg((1 << OMAP3430_AUTO_PERIPH_DPLL_SHIFT) |
			 (1 << OMAP3430_AUTO_CORE_DPLL_SHIFT),
			 PLL_MOD,
			 CM_AUTOIDLE);
	cm_write_mod_reg(1 << OMAP3430ES2_AUTO_PERIPH2_DPLL_SHIFT,
			 PLL_MOD,
			 CM_AUTOIDLE2);

	/*
	 * Enable control of expternal oscillator through
	 * sys_clkreq. In the long run clock framework should
	 * take care of this.
	 */
	prm_rmw_mod_reg_bits(OMAP_AUTOEXTCLKMODE_MASK,
			     1 << OMAP_AUTOEXTCLKMODE_SHIFT,
			     OMAP3430_GR_MOD,
			     OMAP3_PRM_CLKSRC_CTRL_OFFSET);

	/* setup wakup source */
	prm_write_mod_reg(OMAP3430_EN_IO | OMAP3430_EN_GPIO1 |
			  OMAP3430_EN_GPT1 | OMAP3430_EN_GPT12,
			  WKUP_MOD, PM_WKEN);
	/* No need to write EN_IO, that is always enabled */
	prm_write_mod_reg(OMAP3430_EN_GPIO1 | OMAP3430_EN_GPT1 |
			  OMAP3430_EN_GPT12,
			  WKUP_MOD, OMAP3430_PM_MPUGRPSEL);
	/* For some reason IO doesn't generate wakeup event even if
	 * it is selected to mpu wakeup goup */
	prm_write_mod_reg(OMAP3430_IO_EN | OMAP3430_WKUP_EN,
			  OCP_MOD, OMAP3_PRM_IRQENABLE_MPU_OFFSET);

	/* Enable wakeups in PER */
	prm_write_mod_reg(OMAP3430_EN_GPIO2 | OMAP3430_EN_GPIO3 |
			  OMAP3430_EN_GPIO4 | OMAP3430_EN_GPIO5 |
			  OMAP3430_EN_GPIO6 | OMAP3430_EN_UART3 |
			  OMAP3430_EN_MCBSP2 | OMAP3430_EN_MCBSP3 |
			  OMAP3430_EN_MCBSP4,
			  OMAP3430_PER_MOD, PM_WKEN);
	/* and allow them to wake up MPU */
	prm_write_mod_reg(OMAP3430_GRPSEL_GPIO2 | OMAP3430_EN_GPIO3 |
			  OMAP3430_GRPSEL_GPIO4 | OMAP3430_EN_GPIO5 |
			  OMAP3430_GRPSEL_GPIO6 | OMAP3430_EN_UART3 |
			  OMAP3430_EN_MCBSP2 | OMAP3430_EN_MCBSP3 |
			  OMAP3430_EN_MCBSP4,
			  OMAP3430_PER_MOD, OMAP3430_PM_MPUGRPSEL);

	/* Don't attach IVA interrupts */
	prm_write_mod_reg(0, WKUP_MOD, OMAP3430_PM_IVAGRPSEL);
	prm_write_mod_reg(0, CORE_MOD, OMAP3430_PM_IVAGRPSEL1);
	prm_write_mod_reg(0, CORE_MOD, OMAP3430ES2_PM_IVAGRPSEL3);
	prm_write_mod_reg(0, OMAP3430_PER_MOD, OMAP3430_PM_IVAGRPSEL);

	/* Clear any pending 'reset' flags */
	prm_write_mod_reg(0xffffffff, MPU_MOD, RM_RSTST);
	prm_write_mod_reg(0xffffffff, CORE_MOD, RM_RSTST);
	prm_write_mod_reg(0xffffffff, OMAP3430_PER_MOD, RM_RSTST);
	prm_write_mod_reg(0xffffffff, OMAP3430_EMU_MOD, RM_RSTST);
	prm_write_mod_reg(0xffffffff, OMAP3430_NEON_MOD, RM_RSTST);
	prm_write_mod_reg(0xffffffff, OMAP3430_DSS_MOD, RM_RSTST);
	prm_write_mod_reg(0xffffffff, OMAP3430ES2_USBHOST_MOD, RM_RSTST);

	/* Clear any pending PRCM interrupts */
	prm_write_mod_reg(0, OCP_MOD, OMAP3_PRM_IRQSTATUS_MPU_OFFSET);

	omap3_iva_idle();
	omap3_d2d_idle();
}

void omap3_pm_off_mode_enable(int enable)
{
	struct power_state *pwrst;
	u32 state;

	if (enable)
		state = PWRDM_POWER_OFF;
	else
		state = PWRDM_POWER_RET;

#ifdef CONFIG_OMAP_PM_SRF
	resource_lock_opp(VDD1_OPP);
	resource_lock_opp(VDD2_OPP);
	if (resource_refresh())
		printk(KERN_ERR "Error: could not refresh resources\n");
	resource_unlock_opp(VDD1_OPP);
	resource_unlock_opp(VDD2_OPP);
#endif
	list_for_each_entry(pwrst, &pwrst_list, node) {
		pwrst->next_state = state;
		set_pwrdm_state(pwrst->pwrdm, state);
	}
}

int omap3_pm_get_suspend_state(struct powerdomain *pwrdm)
{
	struct power_state *pwrst;

	list_for_each_entry(pwrst, &pwrst_list, node) {
		if (pwrst->pwrdm == pwrdm)
			return pwrst->next_state;
	}
	return -EINVAL;
}

int omap3_pm_set_suspend_state(struct powerdomain *pwrdm, int state)
{
	struct power_state *pwrst;

	list_for_each_entry(pwrst, &pwrst_list, node) {
		if (pwrst->pwrdm == pwrdm) {
			pwrst->next_state = state;
			return 0;
		}
	}
	return -EINVAL;
}

void omap3_pm_init_vc(struct prm_setup_vc *setup_vc)
{
	if (!setup_vc)
		return;

	prm_setup.clksetup = setup_vc->clksetup;
	prm_setup.voltsetup_time1 = setup_vc->voltsetup_time1;
	prm_setup.voltsetup_time2 = setup_vc->voltsetup_time2;
	prm_setup.voltoffset = setup_vc->voltoffset;
	prm_setup.voltsetup2 = setup_vc->voltsetup2;
	prm_setup.vdd0_on = setup_vc->vdd0_on;
	prm_setup.vdd0_onlp = setup_vc->vdd0_onlp;
	prm_setup.vdd0_ret = setup_vc->vdd0_ret;
	prm_setup.vdd0_off = setup_vc->vdd0_off;
	prm_setup.vdd1_on = setup_vc->vdd1_on;
	prm_setup.vdd1_onlp = setup_vc->vdd1_onlp;
	prm_setup.vdd1_ret = setup_vc->vdd1_ret;
	prm_setup.vdd1_off = setup_vc->vdd1_off;
}

static int __init pwrdms_setup(struct powerdomain *pwrdm, void *unused)
{
	struct power_state *pwrst;

	if (!pwrdm->pwrsts)
		return 0;

	pwrst = kmalloc(sizeof(struct power_state), GFP_ATOMIC);
	if (!pwrst)
		return -ENOMEM;
	pwrst->pwrdm = pwrdm;
	pwrst->next_state = PWRDM_POWER_RET;
	list_add(&pwrst->node, &pwrst_list);

	if (pwrdm_has_hdwr_sar(pwrdm))
		pwrdm_enable_hdwr_sar(pwrdm);

	return set_pwrdm_state(pwrst->pwrdm, pwrst->next_state);
}

/*
 * Enable hw supervised mode for all clockdomains if it's
 * supported. Initiate sleep transition for other clockdomains, if
 * they are not used
 */
static int __init clkdms_setup(struct clockdomain *clkdm, void *unused)
{
	if (clkdm->flags & CLKDM_CAN_ENABLE_AUTO)
		omap2_clkdm_allow_idle(clkdm);
	else if (clkdm->flags & CLKDM_CAN_FORCE_SLEEP &&
		 atomic_read(&clkdm->usecount) == 0)
		omap2_clkdm_sleep(clkdm);
	return 0;
}

void omap_push_sram_idle(void)
{
	_omap_sram_idle = omap_sram_push(omap34xx_cpu_suspend,
					omap34xx_cpu_suspend_sz);
	if (omap_type() != OMAP2_DEVICE_TYPE_GP)
		_omap_save_secure_sram = omap_sram_push(save_secure_ram_context,
				save_secure_ram_context_sz);
}

static int __init omap3_pm_init(void)
{
	struct power_state *pwrst, *tmp;
	int ret;

	if (!cpu_is_omap34xx())
		return -ENODEV;

	printk(KERN_ERR "Power Management for TI OMAP3.\n");

	/* XXX prcm_setup_regs needs to be before enabling hw
	 * supervised mode for powerdomains */
	prcm_setup_regs();

	ret = request_irq(INT_34XX_PRCM_MPU_IRQ,
			  (irq_handler_t)prcm_interrupt_handler,
			  IRQF_DISABLED, "prcm", NULL);
	if (ret) {
		printk(KERN_ERR "request_irq failed to register for 0x%x\n",
		       INT_34XX_PRCM_MPU_IRQ);
		goto err1;
	}

	ret = pwrdm_for_each(pwrdms_setup, NULL);
	if (ret) {
		printk(KERN_ERR "Failed to setup powerdomains\n");
		goto err2;
	}

	(void) clkdm_for_each(clkdms_setup, NULL);

	mpu_pwrdm = pwrdm_lookup("mpu_pwrdm");
	if (mpu_pwrdm == NULL) {
		printk(KERN_ERR "Failed to get mpu_pwrdm\n");
		goto err2;
	}

	neon_pwrdm = pwrdm_lookup("neon_pwrdm");
	per_pwrdm = pwrdm_lookup("per_pwrdm");
	core_pwrdm = pwrdm_lookup("core_pwrdm");
	cam_pwrdm = pwrdm_lookup("cam_pwrdm");

	omap_push_sram_idle();
#ifdef CONFIG_SUSPEND
	suspend_set_ops(&omap_pm_ops);
#endif /* CONFIG_SUSPEND */

	pm_idle = omap3_pm_idle;
	omap3_idle_init();

	pwrdm_add_wkdep(neon_pwrdm, mpu_pwrdm);
	/*
	 * REVISIT: This wkdep is only necessary when GPIO2-6 are enabled for
	 * IO-pad wakeup.  Otherwise it will unnecessarily waste power
	 * waking up PER with every CORE wakeup - see
	 * http://marc.info/?l=linux-omap&m=121852150710062&w=2
	*/
	pwrdm_add_wkdep(per_pwrdm, core_pwrdm);

	if (omap_type() != OMAP2_DEVICE_TYPE_GP) {
		omap3_secure_ram_storage =
			kmalloc(0x803F, GFP_KERNEL);
		if (!omap3_secure_ram_storage)
			printk(KERN_ERR "Memory allocation failed when"
					"allocating for secure sram context\n");

		local_irq_disable();
		local_fiq_disable();

		omap_dma_global_context_save();
		omap3_save_secure_ram_context(PWRDM_POWER_ON);
		omap_dma_global_context_restore();

		local_irq_enable();
		local_fiq_enable();
	}

	pm_dbg_regset_init(1);
	pm_dbg_regset_init(2);

	omap3_save_scratchpad_contents();
err1:
	return ret;
err2:
	free_irq(INT_34XX_PRCM_MPU_IRQ, NULL);
	list_for_each_entry_safe(pwrst, tmp, &pwrst_list, node) {
		list_del(&pwrst->node);
		kfree(pwrst);
	}
	return ret;
}

static void __init configure_vc(void)
{

	prm_write_mod_reg((R_SRI2C_SLAVE_ADDR << OMAP3430_SMPS_SA1_SHIFT) |
			  (R_SRI2C_SLAVE_ADDR << OMAP3430_SMPS_SA0_SHIFT),
			  OMAP3430_GR_MOD, OMAP3_PRM_VC_SMPS_SA_OFFSET);
	prm_write_mod_reg((R_VDD2_SR_CONTROL << OMAP3430_VOLRA1_SHIFT) |
			  (R_VDD1_SR_CONTROL << OMAP3430_VOLRA0_SHIFT),
			  OMAP3430_GR_MOD, OMAP3_PRM_VC_SMPS_VOL_RA_OFFSET);

	prm_write_mod_reg((prm_setup.vdd0_on << OMAP3430_VC_CMD_ON_SHIFT) |
		(prm_setup.vdd0_onlp << OMAP3430_VC_CMD_ONLP_SHIFT) |
		(prm_setup.vdd0_ret << OMAP3430_VC_CMD_RET_SHIFT) |
		(prm_setup.vdd0_off << OMAP3430_VC_CMD_OFF_SHIFT),
		OMAP3430_GR_MOD, OMAP3_PRM_VC_CMD_VAL_0_OFFSET);

	prm_write_mod_reg((prm_setup.vdd1_on << OMAP3430_VC_CMD_ON_SHIFT) |
		(prm_setup.vdd1_onlp << OMAP3430_VC_CMD_ONLP_SHIFT) |
		(prm_setup.vdd1_ret << OMAP3430_VC_CMD_RET_SHIFT) |
		(prm_setup.vdd1_off << OMAP3430_VC_CMD_OFF_SHIFT),
		OMAP3430_GR_MOD, OMAP3_PRM_VC_CMD_VAL_1_OFFSET);

	prm_write_mod_reg(OMAP3430_CMD1 | OMAP3430_RAV1, OMAP3430_GR_MOD,
			  OMAP3_PRM_VC_CH_CONF_OFFSET);

	prm_write_mod_reg(OMAP3430_MCODE_SHIFT | OMAP3430_HSEN,
			  OMAP3430_GR_MOD,
			  OMAP3_PRM_VC_I2C_CFG_OFFSET);

	/* Write setup times */
	prm_write_mod_reg(prm_setup.clksetup, OMAP3430_GR_MOD,
			OMAP3_PRM_CLKSETUP_OFFSET);
	prm_write_mod_reg((prm_setup.voltsetup_time2 <<
			OMAP3430_SETUP_TIME2_SHIFT) |
			(prm_setup.voltsetup_time1 <<
			OMAP3430_SETUP_TIME1_SHIFT),
			OMAP3430_GR_MOD, OMAP3_PRM_VOLTSETUP1_OFFSET);

	prm_write_mod_reg(prm_setup.voltoffset, OMAP3430_GR_MOD,
			OMAP3_PRM_VOLTOFFSET_OFFSET);
	prm_write_mod_reg(prm_setup.voltsetup2, OMAP3430_GR_MOD,
			OMAP3_PRM_VOLTSETUP2_OFFSET);
}

static int __init omap3_pm_early_init(void)
{
	prm_clear_mod_reg_bits(OMAP3430_OFFMODE_POL, OMAP3430_GR_MOD,
				OMAP3_PRM_POLCTRL_OFFSET);

	configure_vc();

	return 0;
}

arch_initcall(omap3_pm_early_init);
late_initcall(omap3_pm_init);
<|MERGE_RESOLUTION|>--- conflicted
+++ resolved
@@ -524,8 +524,6 @@
 						OMAP3_PRM_VOLTCTRL_OFFSET);
 	}
 	omap3_intc_resume_idle();
-<<<<<<< HEAD
-=======
 
 	/*
 	 * Enable smartreflex after WFI. Only needed if we entered
@@ -535,7 +533,6 @@
 		enable_smartreflex(SR1);
 	if (core_next_state <= PWRDM_POWER_RET)
 		enable_smartreflex(SR2);
->>>>>>> 8bbb9bfb
 
 	/* PER */
 	if (per_next_state < PWRDM_POWER_ON) {
