--- conflicted
+++ resolved
@@ -181,50 +181,6 @@
 	mcr	p15, 0, r4, c2, c0, 1		@ load TTB1
 	mov	r10, #0x1f			@ domains 0, 1 = manager
 	mcr	p15, 0, r10, c3, c0, 0		@ load domain access register
-<<<<<<< HEAD
-
-#if defined(CONFIG_ARCH_OMAP3)
-
-#ifndef CONFIG_CPU_L2CACHE_DISABLE
-	@ L2 cache is enabled in the aux control register
-	mrc	p15, 0, r0, c1, c0, 1
-	orr	r0, r0, #0x13		@ speculative+enable+no-alais protection
-	mov	r10, r12		@ r12 is this function's sp. back it up.
-	mov	r12, #0x3		@ AUXCR service
-	.word 0xE1600070		@ Call OMAP SMI monitor service
-	mov	r12, r10		@ restore r12.
-#endif
-	adr	r5, v7_crval
-	ldmia	r5, {r5, r6}
-	mrc	p15, 0, r0, c1, c0, 0	@ read control register
-	bic	r0, r0, r5		@ clear bits them
-	orr	r0, r0, r6		@ set them
-	mov	pc, lr			@ return to head.S:__ret
-
-	/*
-	 *  TAT N EV   F	H   R
-	 * .EFR M.EE .UI. ..A. .RVI Z... B... .CAM
-	 * 0xxx x0xx 11x0 01x1 0xxx x000 0111 1xxx < forced typical
-	 * r	rr   rr r rr r r	 rrr rrrr r	< always read only
-	 * .000 ..00 ..0. ..0. .011 1... .... .101 < we want
-	 */
-	.type   v7_crval, #object
-v7_crval:
-	crval   clear=0x7322f006, mmuset=0x00003805, ucset=0x00001804
-
-#else
-
-#ifndef CONFIG_CPU_L2CACHE_DISABLE
-	@ L2 cache configuration in the L2 aux control register
-	mrc	p15, 1, r10, c9, c0, 2
-	bic	r10, r10, #(1 << 16)		@ L2 outer cache
-	mcr	p15, 1, r10, c9, c0, 2
-	@ L2 cache is enabled in the aux control register
-	mrc	p15, 0, r10, c1, c0, 1
-	orr	r10, r10, #2
-	mcr	p15, 0, r10, c1, c0, 1
-=======
->>>>>>> d6ba5a85
 #endif
 	adr	r5, v7_crval
 	ldmia	r5, {r5, r6}
@@ -239,19 +195,9 @@
 	 * rrrr rrrx xxx0 0101 xxxx xxxx x111 xxxx < forced
 	 *         0 110       0011 1.00 .111 1101 < we want
 	 */
-<<<<<<< HEAD
-	.type	cr1_clear, #object
-	.type	cr1_set, #object
-cr1_clear:
-	.word	0x0120c302
-cr1_set:
-	.word	0x00c0387d
-#endif
-=======
 	.type	v7_crval, #object
 v7_crval:
 	crval	clear=0x0120c302, mmuset=0x00c0387d, ucset=0x00c0187c
->>>>>>> d6ba5a85
 
 __v7_setup_stack:
 	.space	4 * 11				@ 11 registers
@@ -266,7 +212,6 @@
 	.word	cpu_v7_dcache_clean_area
 	.word	cpu_v7_switch_mm
 	.word	cpu_v7_set_pte_ext
-	.word	pabort_ifar
 	.size	v7_processor_functions, . - v7_processor_functions
 
 	.type	cpu_arch_name, #object
