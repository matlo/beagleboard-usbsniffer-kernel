--- conflicted
+++ resolved
@@ -601,8 +601,6 @@
 			return PTR_ERR(child);
 	}
 
-<<<<<<< HEAD
-=======
 	if (twl_has_regulator()) {
 		/*
 		child = add_regulator(TWL4030_REG_VPLL1, pdata->vpll1);
@@ -626,7 +624,6 @@
 			return PTR_ERR(child);
 	}
 
->>>>>>> ff50face
 	/* maybe add LDOs that are omitted on cost-reduced parts */
 	if (twl_has_regulator() && !(features & TPS_SUBSET)) {
 		child = add_regulator(TWL4030_REG_VPLL2, pdata->vpll2);
