#ifndef ASM_X86__SIGCONTEXT_H
#define ASM_X86__SIGCONTEXT_H

#include <linux/compiler.h>
#include <asm/types.h>

#define FP_XSTATE_MAGIC1	0x46505853U
#define FP_XSTATE_MAGIC2	0x46505845U
#define FP_XSTATE_MAGIC2_SIZE	sizeof(FP_XSTATE_MAGIC2)

/*
 * bytes 464..511 in the current 512byte layout of fxsave/fxrstor frame
 * are reserved for SW usage. On cpu's supporting xsave/xrstor, these bytes
 * are used to extended the fpstate pointer in the sigcontext, which now
 * includes the extended state information along with fpstate information.
 *
 * Presence of FP_XSTATE_MAGIC1 at the beginning of this SW reserved
 * area and FP_XSTATE_MAGIC2 at the end of memory layout
 * (extended_size - FP_XSTATE_MAGIC2_SIZE) indicates the presence of the
 * extended state information in the memory layout pointed by the fpstate
 * pointer in sigcontext.
 */
struct _fpx_sw_bytes {
	__u32 magic1;		/* FP_XSTATE_MAGIC1 */
	__u32 extended_size;	/* total size of the layout referred by
				 * fpstate pointer in the sigcontext.
				 */
	__u64 xstate_bv;
				/* feature bit mask (including fp/sse/extended
				 * state) that is present in the memory
				 * layout.
				 */
	__u32 xstate_size;	/* actual xsave state size, based on the
				 * features saved in the layout.
				 * 'extended_size' will be greater than
				 * 'xstate_size'.
				 */
	__u32 padding[7];	/*  for future use. */
};

#ifdef __i386__
/*
 * As documented in the iBCS2 standard..
 *
 * The first part of "struct _fpstate" is just the normal i387
 * hardware setup, the extra "status" word is used to save the
 * coprocessor status word before entering the handler.
 *
 * Pentium III FXSR, SSE support
 *	Gareth Hughes <gareth@valinux.com>, May 2000
 *
 * The FPU state data structure has had to grow to accommodate the
 * extended FPU state required by the Streaming SIMD Extensions.
 * There is no documented standard to accomplish this at the moment.
 */
struct _fpreg {
	unsigned short significand[4];
	unsigned short exponent;
};

struct _fpxreg {
	unsigned short significand[4];
	unsigned short exponent;
	unsigned short padding[3];
};

struct _xmmreg {
	unsigned long element[4];
};

struct _fpstate {
	/* Regular FPU environment */
	unsigned long	cw;
	unsigned long	sw;
	unsigned long	tag;
	unsigned long	ipoff;
	unsigned long	cssel;
	unsigned long	dataoff;
	unsigned long	datasel;
	struct _fpreg	_st[8];
	unsigned short	status;
	unsigned short	magic;		/* 0xffff = regular FPU data only */

	/* FXSR FPU environment */
	unsigned long	_fxsr_env[6];	/* FXSR FPU env is ignored */
	unsigned long	mxcsr;
	unsigned long	reserved;
	struct _fpxreg	_fxsr_st[8];	/* FXSR FPU reg data is ignored */
	struct _xmmreg	_xmm[8];
	unsigned long	padding1[44];

	union {
		unsigned long	padding2[12];
		struct _fpx_sw_bytes sw_reserved; /* represents the extended
						   * state info */
	};
};

#define X86_FXSR_MAGIC		0x0000

#ifdef __KERNEL__
struct sigcontext {
	unsigned short gs, __gsh;
	unsigned short fs, __fsh;
	unsigned short es, __esh;
	unsigned short ds, __dsh;
	unsigned long di;
	unsigned long si;
	unsigned long bp;
	unsigned long sp;
	unsigned long bx;
	unsigned long dx;
	unsigned long cx;
	unsigned long ax;
	unsigned long trapno;
	unsigned long err;
	unsigned long ip;
	unsigned short cs, __csh;
	unsigned long flags;
	unsigned long sp_at_signal;
	unsigned short ss, __ssh;

	/*
	 * fpstate is really (struct _fpstate *) or (struct _xstate *)
	 * depending on the FP_XSTATE_MAGIC1 encoded in the SW reserved
	 * bytes of (struct _fpstate) and FP_XSTATE_MAGIC2 present at the end
	 * of extended memory layout. See comments at the defintion of
	 * (struct _fpx_sw_bytes)
	 */
	void __user *fpstate;		/* zero when no FPU/extended context */
	unsigned long oldmask;
	unsigned long cr2;
};
#else /* __KERNEL__ */
/*
 * User-space might still rely on the old definition:
 */
struct sigcontext {
	unsigned short gs, __gsh;
	unsigned short fs, __fsh;
	unsigned short es, __esh;
	unsigned short ds, __dsh;
	unsigned long edi;
	unsigned long esi;
	unsigned long ebp;
	unsigned long esp;
	unsigned long ebx;
	unsigned long edx;
	unsigned long ecx;
	unsigned long eax;
	unsigned long trapno;
	unsigned long err;
	unsigned long eip;
	unsigned short cs, __csh;
	unsigned long eflags;
	unsigned long esp_at_signal;
	unsigned short ss, __ssh;
	struct _fpstate __user *fpstate;
	unsigned long oldmask;
	unsigned long cr2;
};
#endif /* !__KERNEL__ */

#else /* __i386__ */

/* FXSAVE frame */
/* Note: reserved1/2 may someday contain valuable data. Always save/restore
   them when you change signal frames. */
struct _fpstate {
	__u16	cwd;
	__u16	swd;
	__u16	twd;		/* Note this is not the same as the
				   32bit/x87/FSAVE twd */
	__u16	fop;
	__u64	rip;
	__u64	rdp;
	__u32	mxcsr;
	__u32	mxcsr_mask;
	__u32	st_space[32];	/* 8*16 bytes for each FP-reg */
	__u32	xmm_space[64];	/* 16*16 bytes for each XMM-reg  */
	__u32	reserved2[12];
	union {
		__u32	reserved3[12];
		struct _fpx_sw_bytes sw_reserved; /* represents the extended
						   * state information */
	};
};

#ifdef __KERNEL__
struct sigcontext {
	unsigned long r8;
	unsigned long r9;
	unsigned long r10;
	unsigned long r11;
	unsigned long r12;
	unsigned long r13;
	unsigned long r14;
	unsigned long r15;
	unsigned long di;
	unsigned long si;
	unsigned long bp;
	unsigned long bx;
	unsigned long dx;
	unsigned long ax;
	unsigned long cx;
	unsigned long sp;
	unsigned long ip;
	unsigned long flags;
	unsigned short cs;
	unsigned short gs;
	unsigned short fs;
	unsigned short __pad0;
	unsigned long err;
	unsigned long trapno;
	unsigned long oldmask;
	unsigned long cr2;

	/*
	 * fpstate is really (struct _fpstate *) or (struct _xstate *)
	 * depending on the FP_XSTATE_MAGIC1 encoded in the SW reserved
	 * bytes of (struct _fpstate) and FP_XSTATE_MAGIC2 present at the end
	 * of extended memory layout. See comments at the defintion of
	 * (struct _fpx_sw_bytes)
	 */
	void __user *fpstate;		/* zero when no FPU/extended context */
	unsigned long reserved1[8];
};
#else /* __KERNEL__ */
/*
 * User-space might still rely on the old definition:
 */
struct sigcontext {
	unsigned long r8;
	unsigned long r9;
	unsigned long r10;
	unsigned long r11;
	unsigned long r12;
	unsigned long r13;
	unsigned long r14;
	unsigned long r15;
	unsigned long rdi;
	unsigned long rsi;
	unsigned long rbp;
	unsigned long rbx;
	unsigned long rdx;
	unsigned long rax;
	unsigned long rcx;
	unsigned long rsp;
	unsigned long rip;
	unsigned long eflags;		/* RFLAGS */
	unsigned short cs;
	unsigned short gs;
	unsigned short fs;
	unsigned short __pad0;
	unsigned long err;
	unsigned long trapno;
	unsigned long oldmask;
	unsigned long cr2;
	struct _fpstate __user *fpstate;	/* zero when no FPU context */
	unsigned long reserved1[8];
};
#endif /* !__KERNEL__ */

#endif /* !__i386__ */

<<<<<<< HEAD
=======
struct _xsave_hdr {
	__u64 xstate_bv;
	__u64 reserved1[2];
	__u64 reserved2[5];
};

/*
 * Extended state pointed by the fpstate pointer in the sigcontext.
 * In addition to the fpstate, information encoded in the xstate_hdr
 * indicates the presence of other extended state information
 * supported by the processor and OS.
 */
struct _xstate {
	struct _fpstate fpstate;
	struct _xsave_hdr xstate_hdr;
	/* new processor state extensions go here */
};

>>>>>>> 43603c8d
#endif /* ASM_X86__SIGCONTEXT_H */<|MERGE_RESOLUTION|>--- conflicted
+++ resolved
@@ -263,8 +263,6 @@
 
 #endif /* !__i386__ */
 
-<<<<<<< HEAD
-=======
 struct _xsave_hdr {
 	__u64 xstate_bv;
 	__u64 reserved1[2];
@@ -283,5 +281,4 @@
 	/* new processor state extensions go here */
 };
 
->>>>>>> 43603c8d
 #endif /* ASM_X86__SIGCONTEXT_H */