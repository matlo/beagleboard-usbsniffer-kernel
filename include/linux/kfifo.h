/*
 * A simple kernel FIFO implementation.
 *
 * Copyright (C) 2004 Stelian Pop <stelian@popies.net>
 *
 * This program is free software; you can redistribute it and/or modify
 * it under the terms of the GNU General Public License as published by
 * the Free Software Foundation; either version 2 of the License, or
 * (at your option) any later version.
 *
 * This program is distributed in the hope that it will be useful,
 * but WITHOUT ANY WARRANTY; without even the implied warranty of
 * MERCHANTABILITY or FITNESS FOR A PARTICULAR PURPOSE.  See the
 * GNU General Public License for more details.
 *
 * You should have received a copy of the GNU General Public License
 * along with this program; if not, write to the Free Software
 * Foundation, Inc., 675 Mass Ave, Cambridge, MA 02139, USA.
 *
 */
#ifndef _LINUX_KFIFO_H
#define _LINUX_KFIFO_H

#include <linux/kernel.h>
#include <linux/spinlock.h>

struct kfifo {
	unsigned char *buffer;	/* the buffer holding the data */
	unsigned int size;	/* the size of the allocated buffer */
	unsigned int in;	/* data is added at offset (in % size) */
	unsigned int out;	/* data is extracted from off. (out % size) */
	spinlock_t *lock;	/* protects concurrent modifications */
};

extern struct kfifo *kfifo_init(unsigned char *buffer, unsigned int size,
				gfp_t gfp_mask, spinlock_t *lock);
extern struct kfifo *kfifo_alloc(unsigned int size, gfp_t gfp_mask,
				 spinlock_t *lock);
extern void kfifo_free(struct kfifo *fifo);
extern unsigned int __kfifo_put(struct kfifo *fifo,
				unsigned char *buffer, unsigned int len);
extern unsigned int __kfifo_get(struct kfifo *fifo,
				unsigned char *buffer, unsigned int len);
extern unsigned int __kfifo_get_to_user(struct kfifo *fifo,
					unsigned char __user *buffer,
					unsigned int len);

/**
 * __kfifo_reset - removes the entire FIFO contents, no locking version
 * @fifo: the fifo to be emptied.
 */
static inline void __kfifo_reset(struct kfifo *fifo)
{
	fifo->in = fifo->out = 0;
}

/**
 * kfifo_reset - removes the entire FIFO contents
 * @fifo: the fifo to be emptied.
 */
static inline void kfifo_reset(struct kfifo *fifo)
{
	unsigned long flags;

	spin_lock_irqsave(fifo->lock, flags);

	__kfifo_reset(fifo);

	spin_unlock_irqrestore(fifo->lock, flags);
}

/**
 * kfifo_put - puts some data into the FIFO
 * @fifo: the fifo to be used.
 * @buffer: the data to be added.
 * @len: the length of the data to be added.
 *
 * This function copies at most @len bytes from the @buffer into
 * the FIFO depending on the free space, and returns the number of
 * bytes copied.
 */
static inline unsigned int kfifo_put(struct kfifo *fifo,
				     unsigned char *buffer, unsigned int len)
{
	unsigned long flags;
	unsigned int ret;

	spin_lock_irqsave(fifo->lock, flags);

	ret = __kfifo_put(fifo, buffer, len);

	spin_unlock_irqrestore(fifo->lock, flags);

	return ret;
}

/**
 * kfifo_get - gets some data from the FIFO
 * @fifo: the fifo to be used.
 * @buffer: where the data must be copied.
 * @len: the size of the destination buffer.
 *
 * This function copies at most @len bytes from the FIFO into the
 * @buffer and returns the number of copied bytes.
 */
static inline unsigned int kfifo_get(struct kfifo *fifo,
				     unsigned char *buffer, unsigned int len)
{
	unsigned long flags;
	unsigned int ret;

	spin_lock_irqsave(fifo->lock, flags);

	ret = __kfifo_get(fifo, buffer, len);

	/*
	 * optimization: if the FIFO is empty, set the indices to 0
	 * so we don't wrap the next time
	 */
	if (fifo->in == fifo->out)
		fifo->in = fifo->out = 0;

	spin_unlock_irqrestore(fifo->lock, flags);

	return ret;
}

/**
 * __kfifo_len - returns the number of bytes available in the FIFO, no locking version
 * @fifo: the fifo to be used.
 */
static inline unsigned int __kfifo_len(struct kfifo *fifo)
{
	return fifo->in - fifo->out;
}

/**
 * kfifo_len - returns the number of bytes available in the FIFO
 * @fifo: the fifo to be used.
 */
static inline unsigned int kfifo_len(struct kfifo *fifo)
{
	unsigned long flags;
	unsigned int ret;

	spin_lock_irqsave(fifo->lock, flags);

	ret = __kfifo_len(fifo);

	spin_unlock_irqrestore(fifo->lock, flags);

	return ret;
}

<<<<<<< HEAD
/**
 * kfifo_get_to_user - gets some data from the FIFO
 * @fifo: the fifo to be used.
 * @buffer: where the data must be copied. user buffer
 * @len: the size of the destination buffer.
 *
 * This function copies at most @len bytes from the FIFO into the
 * user @buffer and returns the number of copied bytes.
 */
static inline unsigned int kfifo_get_to_user(struct kfifo *fifo,
					     unsigned char __user *buffer,
					     unsigned int len)
{
	unsigned long flags;
	unsigned int ret;

	spin_lock_irqsave(fifo->lock, flags);

	ret = __kfifo_get_to_user(fifo, buffer, len);

	/*
	 * optimization: if the FIFO is empty, set the indices to 0
	 * so we don't wrap the next time
	 */
	if (fifo->in == fifo->out)
		fifo->in = fifo->out = 0;

	spin_unlock_irqrestore(fifo->lock, flags);

	return ret;
}

#else
#warning "don't include kernel headers in userspace"
#endif /* __KERNEL__ */
=======
>>>>>>> 5717922a
#endif<|MERGE_RESOLUTION|>--- conflicted
+++ resolved
@@ -152,7 +152,6 @@
 	return ret;
 }
 
-<<<<<<< HEAD
 /**
  * kfifo_get_to_user - gets some data from the FIFO
  * @fifo: the fifo to be used.
@@ -185,9 +184,4 @@
 	return ret;
 }
 
-#else
-#warning "don't include kernel headers in userspace"
-#endif /* __KERNEL__ */
-=======
->>>>>>> 5717922a
 #endif