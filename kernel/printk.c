--- conflicted
+++ resolved
@@ -449,7 +449,6 @@
 }
 
 static int printk_time = 0;
-<<<<<<< HEAD
 
 #ifdef CONFIG_PRINTK_TIME
 
@@ -466,10 +465,6 @@
 subsys_initcall(printk_time_init);
 
 #else
-=======
-#endif
-module_param_named(time, printk_time, bool, S_IRUGO | S_IWUSR);
->>>>>>> d6ba5a85
 
 static int __init printk_time_setup(char *str)
 {
@@ -485,6 +480,7 @@
 __setup("time", printk_time_setup);
 
 #endif
+module_param_named(time, printk_time, bool, S_IRUGO | S_IWUSR);
 
 __attribute__((weak)) unsigned long long printk_clock(void)
 {
