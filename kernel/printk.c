--- conflicted
+++ resolved
@@ -43,10 +43,6 @@
 }
 
 #define __LOG_BUF_LEN	(1 << CONFIG_LOG_BUF_SHIFT)
-
-#ifdef        CONFIG_DEBUG_LL
-extern void printascii(char *);
-#endif
 
 /* printk's without a loglevel use this.. */
 #define DEFAULT_MESSAGE_LOGLEVEL 4 /* KERN_WARNING */
@@ -563,48 +559,13 @@
 	init_MUTEX(&console_sem);
 }
 
+#if defined(CONFIG_PRINTK_TIME)
+static int printk_time = 1;
+#else
 static int printk_time = 0;
-
-#ifdef CONFIG_PRINTK_TIME
-
-/*
- * Initialize printk time. Note that on some systems sched_clock()
- * does not work until timer is initialized.
- */
-static int __init printk_time_init(void)
-{
-	printk_time = 1;
-
-	return 0;
-}
-subsys_initcall(printk_time_init);
-
-#else
-
-<<<<<<< HEAD
-static int __init printk_time_setup(char *str)
-{
-	if (*str)
-		return 0;
-	printk_time = 1;
-	printk(KERN_NOTICE "The 'time' option is deprecated and "
-		"is scheduled for removal in early 2008\n");
-	printk(KERN_NOTICE "Use 'printk.time=<value>' instead\n");
-	return 1;
-}
-
-__setup("time", printk_time_setup);
-
 #endif
 module_param_named(time, printk_time, bool, S_IRUGO | S_IWUSR);
 
-__attribute__((weak)) unsigned long long printk_clock(void)
-{
-	return sched_clock();
-}
-
-=======
->>>>>>> cc13e442
 /* Check if we have any console registered that can be called early in boot. */
 static int have_callable_console(void)
 {
@@ -706,10 +667,6 @@
 	/* Emit the output into the temporary buffer */
 	printed_len += vscnprintf(printk_buf + printed_len,
 				  sizeof(printk_buf), fmt, args);
-
-#ifdef	CONFIG_DEBUG_LL
-	printascii(printk_buf);
-#endif
 
 	/*
 	 * Copy the output into log_buf.  If the caller didn't provide
